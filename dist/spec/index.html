--- conflicted
+++ resolved
@@ -253,11 +253,7 @@
   <div class="head">
    <p data-fill-with="logo"><a class="logo" href="https://www.w3.org/"> <img alt="W3C" height="48" src="https://www.w3.org/StyleSheets/TR/2016/logos/W3C" width="72"> </a> </p>
    <h1 class="p-name no-ref" id="title">Trusted Types</h1>
-<<<<<<< HEAD
-   <h2 class="no-num no-toc no-ref heading settled" id="subtitle"><span class="content">Draft Community Group Report, <time class="dt-updated" datetime="2019-09-13">13 September 2019</time></span></h2>
-=======
    <h2 class="no-num no-toc no-ref heading settled" id="subtitle"><span class="content">Draft Community Group Report, <time class="dt-updated" datetime="2019-09-25">25 September 2019</time></span></h2>
->>>>>>> 6e4e6368
    <div data-fill-with="spec-metadata">
     <dl>
      <dt>This version:
