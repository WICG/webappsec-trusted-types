--- conflicted
+++ resolved
@@ -1213,11 +1213,7 @@
 	}
 </style>
   <link href="https://www.w3.org/StyleSheets/TR/2016/cg-draft" rel="stylesheet">
-<<<<<<< HEAD
-  <meta content="Bikeshed version 10ff3eb4050069e20bb9b943c8b76fe5bfe3a48f" name="generator">
-=======
   <meta content="Bikeshed version 30aa90d768746168deba12493f1f3622df2814b6" name="generator">
->>>>>>> 634692b8
   <link href="https://wicg.github.io/trusted-types/dist/spec/" rel="canonical">
   <meta content="7c8df9d700d37884fb97a2ed4f482a5f7767be6a" name="document-revision">
 <style>/* style-md-lists */
@@ -1466,11 +1462,7 @@
   <div class="head">
    <p data-fill-with="logo"></p>
    <h1 class="p-name no-ref" id="title">Trusted Types</h1>
-<<<<<<< HEAD
    <h2 class="no-num no-toc no-ref heading settled" id="subtitle"><span class="content">Draft Community Group Report, <time class="dt-updated" datetime="2019-07-05">5 July 2019</time></span></h2>
-=======
-   <h2 class="no-num no-toc no-ref heading settled" id="subtitle"><span class="content">Draft Community Group Report, <time class="dt-updated" datetime="2019-07-03">3 July 2019</time></span></h2>
->>>>>>> 634692b8
    <div data-fill-with="spec-metadata">
     <dl>
      <dt>This version:
