<!doctype html><html lang="en">
 <head>
  <meta content="text/html; charset=utf-8" http-equiv="Content-Type">
  <title>Trusted Types</title>
  <meta content="width=device-width, initial-scale=1, shrink-to-fit=no" name="viewport">
<style data-fill-with="stylesheet">/******************************************************************************
 *                   Style sheet for the W3C specifications                   *
 *
 * Special classes handled by this style sheet include:
 *
 * Indices
 *   - .toc for the Table of Contents (<ol class="toc">)
 *     + <span class="secno"> for the section numbers
 *   - #toc for the Table of Contents (<nav id="toc">)
 *   - ul.index for Indices (<a href="#ref">term</a><span>, in §N.M</span>)
 *   - table.index for Index Tables (e.g. for properties or elements)
 *
 * Structural Markup
 *   - table.data for general data tables
 *     -> use 'scope' attribute, <colgroup>, <thead>, and <tbody> for best results !
 *     -> use <table class='complex data'> for extra-complex tables
 *     -> use <td class='long'> for paragraph-length cell content
 *     -> use <td class='pre'> when manual line breaks/indentation would help readability
 *   - dl.switch for switch statements
 *   - ol.algorithm for algorithms (helps to visualize nesting)
 *   - .figure and .caption (HTML4) and figure and figcaption (HTML5)
 *     -> .sidefigure for right-floated figures
 *   - ins/del
 *
 * Code
 *   - pre and code
 *
 * Special Sections
 *   - .note       for informative notes             (div, p, span, aside, details)
 *   - .example    for informative examples          (div, p, pre, span)
 *   - .issue      for issues                        (div, p, span)
 *   - .assertion  for assertions                    (div, p, span)
 *   - .advisement for loud normative statements     (div, p, strong)
 *   - .annoying-warning for spec obsoletion notices (div, aside, details)
 *
 * Definition Boxes
 *   - pre.def   for WebIDL definitions
 *   - table.def for tables that define other entities (e.g. CSS properties)
 *   - dl.def    for definition lists that define other entitles (e.g. HTML elements)
 *
 * Numbering
 *   - .secno for section numbers in .toc and headings (<span class='secno'>3.2</span>)
 *   - .marker for source-inserted example/figure/issue numbers (<span class='marker'>Issue 4</span>)
 *   - ::before styled for CSS-generated issue/example/figure numbers:
 *     -> Documents wishing to use this only need to add
 *        figcaption::before,
 *        .caption::before { content: "Figure "  counter(figure) " ";  }
 *        .example::before { content: "Example " counter(example) " "; }
 *        .issue::before   { content: "Issue "   counter(issue) " ";   }
 *
 * Header Stuff (ignore, just don't conflict with these classes)
 *   - .head for the header
 *   - .copyright for the copyright
 *
 * Miscellaneous
 *   - .overlarge for things that should be as wide as possible, even if
 *     that overflows the body text area. This can be used on an item or
 *     on its container, depending on the effect desired.
 *     Note that this styling basically doesn't help at all when printing,
 *     since A4 paper isn't much wider than the max-width here.
 *     It's better to design things to fit into a narrower measure if possible.
 *   - js-added ToC jump links (see fixup.js)
 *
 ******************************************************************************/

/******************************************************************************/
/*                                   Body                                     */
/******************************************************************************/

	body {
		counter-reset: example figure issue;

		/* Layout */
		max-width: 50em;               /* limit line length to 50em for readability   */
		margin: 0 auto;                /* center text within page                     */
		padding: 1.6em 1.5em 2em 50px; /* assume 16px font size for downlevel clients */
		padding: 1.6em 1.5em 2em calc(26px + 1.5em); /* leave space for status flag     */

		/* Typography */
		line-height: 1.5;
		font-family: sans-serif;
		widows: 2;
		orphans: 2;
		word-wrap: break-word;
		overflow-wrap: break-word;
		hyphens: auto;

		/* Colors */
		color: black;
		background: white top left fixed no-repeat;
		background-size: 25px auto;
	}


/******************************************************************************/
/*                         Front Matter & Navigation                          */
/******************************************************************************/

/** Header ********************************************************************/

	div.head { margin-bottom: 1em }
	div.head hr { border-style: solid; }

	div.head h1 {
		font-weight: bold;
		margin: 0 0 .1em;
		font-size: 220%;
	}

	div.head h2 { margin-bottom: 1.5em;}

/** W3C Logo ******************************************************************/

	.head .logo {
		float: right;
		margin: 0.4rem 0 0.2rem .4rem;
	}

	.head img[src*="logos/W3C"] {
		display: block;
		border: solid #1a5e9a;
		border-width: .65rem .7rem .6rem;
		border-radius: .4rem;
		background: #1a5e9a;
		color: white;
		font-weight: bold;
	}

	.head a:hover > img[src*="logos/W3C"],
	.head a:focus > img[src*="logos/W3C"] {
		opacity: .8;
	}

	.head a:active > img[src*="logos/W3C"] {
		background: #c00;
		border-color: #c00;
	}

	/* see also additional rules in Link Styling section */

/** Copyright *****************************************************************/

	p.copyright,
	p.copyright small { font-size: small }

/** Back to Top / ToC Toggle **************************************************/

	@media print {
		#toc-nav {
			display: none;
		}
	}
	@media not print {
		#toc-nav {
			position: fixed;
			z-index: 2;
			bottom: 0; left: 0;
			margin: 0;
			min-width: 1.33em;
			border-top-right-radius: 2rem;
			box-shadow: 0 0 2px;
			font-size: 1.5em;
			color: black;
		}
		#toc-nav > a {
			display: block;
			white-space: nowrap;

			height: 1.33em;
			padding: .1em 0.3em;
			margin: 0;

			background: white;
			box-shadow: 0 0 2px;
			border: none;
			border-top-right-radius: 1.33em;
			background: white;
		}
		#toc-nav > #toc-jump {
			padding-bottom: 2em;
			margin-bottom: -1.9em;
		}

		#toc-nav > a:hover,
		#toc-nav > a:focus {
			background: #f8f8f8;
		}
		#toc-nav > a:not(:hover):not(:focus) {
			color: #707070;
		}

		/* statusbar gets in the way on keyboard focus; remove once browsers fix */
		#toc-nav > a[href="#toc"]:not(:hover):focus:last-child {
			padding-bottom: 1.5rem;
		}

		#toc-nav:not(:hover) > a:not(:focus) > span + span {
			/* Ideally this uses :focus-within on #toc-nav */
			display: none;
		}
		#toc-nav > a > span + span {
			padding-right: 0.2em;
		}

		#toc-toggle-inline {
			vertical-align: 0.05em;
			font-size: 80%;
			color: gray;
			color: hsla(203,20%,40%,.7);
			border-style: none;
			background: transparent;
			position: relative;
		}
		#toc-toggle-inline:hover:not(:active),
		#toc-toggle-inline:focus:not(:active) {
			text-shadow: 1px 1px silver;
			top: -1px;
			left: -1px;
		}

		#toc-nav :active {
			color: #C00;
		}
	}

/** ToC Sidebar ***************************************************************/

	/* Floating sidebar */
	@media screen {
		body.toc-sidebar #toc {
			position: fixed;
			top: 0; bottom: 0;
			left: 0;
			width: 23.5em;
			max-width: 80%;
			max-width: calc(100% - 2em - 26px);
			overflow: auto;
			padding: 0 1em;
			padding-left: 42px;
			padding-left: calc(1em + 26px);
			background: inherit;
			background-color: #f7f8f9;
			z-index: 1;
			box-shadow: -.1em 0 .25em rgba(0,0,0,.1) inset;
		}
		body.toc-sidebar #toc h2 {
			margin-top: .8rem;
			font-variant: small-caps;
			font-variant: all-small-caps;
			text-transform: lowercase;
			font-weight: bold;
			color: gray;
			color: hsla(203,20%,40%,.7);
		}
		body.toc-sidebar #toc-jump:not(:focus) {
			width: 0;
			height: 0;
			padding: 0;
			position: absolute;
			overflow: hidden;
		}
	}
	/* Hide main scroller when only the ToC is visible anyway */
	@media screen and (max-width: 28em) {
		body.toc-sidebar {
			overflow: hidden;
		}
	}

	/* Sidebar with its own space */
	@media screen and (min-width: 78em) {
		body:not(.toc-inline) #toc {
			position: fixed;
			top: 0; bottom: 0;
			left: 0;
			width: 23.5em;
			overflow: auto;
			padding: 0 1em;
			padding-left: 42px;
			padding-left: calc(1em + 26px);
			background: inherit;
			background-color: #f7f8f9;
			z-index: 1;
			box-shadow: -.1em 0 .25em rgba(0,0,0,.1) inset;
		}
		body:not(.toc-inline) #toc h2 {
			margin-top: .8rem;
			font-variant: small-caps;
			font-variant: all-small-caps;
			text-transform: lowercase;
			font-weight: bold;
			color: gray;
			color: hsla(203,20%,40%,.7);
		}

		body:not(.toc-inline) {
			padding-left: 29em;
		}
		/* See also Overflow section at the bottom */

		body:not(.toc-inline) #toc-jump:not(:focus) {
			width: 0;
			height: 0;
			padding: 0;
			position: absolute;
			overflow: hidden;
		}
	}
	@media screen and (min-width: 90em) {
		body:not(.toc-inline) {
			margin: 0 4em;
		}
	}

/******************************************************************************/
/*                                Sectioning                                  */
/******************************************************************************/

/** Headings ******************************************************************/

	h1, h2, h3, h4, h5, h6, dt {
		page-break-after: avoid;
		page-break-inside: avoid;
		font: 100% sans-serif;   /* Reset all font styling to clear out UA styles */
		font-family: inherit;    /* Inherit the font family. */
		line-height: 1.2;        /* Keep wrapped headings compact */
		hyphens: manual;         /* Hyphenated headings look weird */
	}

	h2, h3, h4, h5, h6 {
		margin-top: 3rem;
	}

	h1, h2, h3 {
		color: #005A9C;
		background: transparent;
	}

	h1 { font-size: 170%; }
	h2 { font-size: 140%; }
	h3 { font-size: 120%; }
	h4 { font-weight: bold; }
	h5 { font-style: italic; }
	h6 { font-variant: small-caps; }
	dt { font-weight: bold; }

/** Subheadings ***************************************************************/

	h1 + h2,
	#subtitle {
		/* #subtitle is a subtitle in an H2 under the H1 */
		margin-top: 0;
	}
	h2 + h3,
	h3 + h4,
	h4 + h5,
	h5 + h6 {
		margin-top: 1.2em; /* = 1 x line-height */
	}

/** Section divider ***********************************************************/

	:not(.head) > hr {
		font-size: 1.5em;
		text-align: center;
		margin: 1em auto;
		height: auto;
		border: transparent solid 0;
		background: transparent;
	}
	:not(.head) > hr::before {
		content: "\2727\2003\2003\2727\2003\2003\2727";
	}

/******************************************************************************/
/*                            Paragraphs and Lists                            */
/******************************************************************************/

	p {
		margin: 1em 0;
	}

	dd > p:first-child,
	li > p:first-child {
		margin-top: 0;
	}

	ul, ol {
		margin-left: 0;
		padding-left: 2em;
	}

	li {
		margin: 0.25em 0 0.5em;
		padding: 0;
	}

	dl dd {
		margin: 0 0 .5em 2em;
	}

	.head dd + dd { /* compact for header */
		margin-top: -.5em;
	}

	/* Style for algorithms */
	ol.algorithm ol:not(.algorithm),
	.algorithm > ol ol:not(.algorithm) {
	 border-left: 0.5em solid #DEF;
	}

	/* Put nice boxes around each algorithm. */
	[data-algorithm]:not(.heading) {
	  padding: .5em;
	  border: thin solid #ddd; border-radius: .5em;
	  margin: .5em calc(-0.5em - 1px);
	}
	[data-algorithm]:not(.heading) > :first-child {
	  margin-top: 0;
	}
	[data-algorithm]:not(.heading) > :last-child {
	  margin-bottom: 0;
	}

	/* Style for switch/case <dl>s */
	dl.switch > dd > ol.only,
	dl.switch > dd > .only > ol {
	 margin-left: 0;
	}
	dl.switch > dd > ol.algorithm,
	dl.switch > dd > .algorithm > ol {
	 margin-left: -2em;
	}
	dl.switch {
	 padding-left: 2em;
	}
	dl.switch > dt {
	 text-indent: -1.5em;
	 margin-top: 1em;
	}
	dl.switch > dt + dt {
	 margin-top: 0;
	}
	dl.switch > dt::before {
	 content: '\21AA';
	 padding: 0 0.5em 0 0;
	 display: inline-block;
	 width: 1em;
	 text-align: right;
	 line-height: 0.5em;
	}

/** Terminology Markup ********************************************************/


/******************************************************************************/
/*                                 Inline Markup                              */
/******************************************************************************/

/** Terminology Markup ********************************************************/
	dfn   { /* Defining instance */
		font-weight: bolder;
	}
	a > i { /* Instance of term */
		font-style: normal;
	}
	dt dfn code, code.idl {
		font-size: medium;
	}
	dfn var {
		font-style: normal;
	}

/** Change Marking ************************************************************/

	del { color: red;  text-decoration: line-through; }
	ins { color: #080; text-decoration: underline;    }

/** Miscellaneous improvements to inline formatting ***************************/

	sup {
		vertical-align: super;
		font-size: 80%
	}

/******************************************************************************/
/*                                    Code                                    */
/******************************************************************************/

/** General monospace/pre rules ***********************************************/

	pre, code, samp {
		font-family: Menlo, Consolas, "DejaVu Sans Mono", Monaco, monospace;
		font-size: .9em;
		page-break-inside: avoid;
		hyphens: none;
		text-transform: none;
	}
	pre code,
	code code {
		font-size: 100%;
	}

	pre {
		margin-top: 1em;
		margin-bottom: 1em;
		overflow: auto;
	}

/** Inline Code fragments *****************************************************/

  /* Do something nice. */

/******************************************************************************/
/*                                    Links                                   */
/******************************************************************************/

/** General Hyperlinks ********************************************************/

	/* We hyperlink a lot, so make it less intrusive */
	a[href] {
		color: #034575;
		text-decoration: none;
		border-bottom: 1px solid #707070;
		/* Need a bit of extending for it to look okay */
		padding: 0 1px 0;
		margin: 0 -1px 0;
	}
	a:visited {
		border-bottom-color: #BBB;
	}

	/* Use distinguishing colors when user is interacting with the link */
	a[href]:focus,
	a[href]:hover {
		background: #f8f8f8;
		background: rgba(75%, 75%, 75%, .25);
		border-bottom-width: 3px;
		margin-bottom: -2px;
	}
	a[href]:active {
		color: #C00;
		border-color: #C00;
	}

	/* Backout above styling for W3C logo */
	.head .logo,
	.head .logo a {
		border: none;
		text-decoration: none;
		background: transparent;
	}

/******************************************************************************/
/*                                    Images                                  */
/******************************************************************************/

	img {
		border-style: none;
	}

	/* For autogen numbers, add
	   .caption::before, figcaption::before { content: "Figure " counter(figure) ". "; }
	*/

	figure, .figure, .sidefigure {
		page-break-inside: avoid;
		text-align: center;
		margin: 2.5em 0;
	}
	.figure img,    .sidefigure img,    figure img,
	.figure object, .sidefigure object, figure object {
		max-width: 100%;
		margin: auto;
	}
	.figure pre, .sidefigure pre, figure pre {
		text-align: left;
		display: table;
		margin: 1em auto;
	}
	.figure table, figure table {
		margin: auto;
	}
	@media screen and (min-width: 20em) {
		.sidefigure {
			float: right;
			width: 50%;
			margin: 0 0 0.5em 0.5em
		}
	}
	.caption, figcaption, caption {
		font-style: italic;
		font-size: 90%;
	}
	.caption::before, figcaption::before, figcaption > .marker {
		font-weight: bold;
	}
	.caption, figcaption {
		counter-increment: figure;
	}

	/* DL list is indented 2em, but figure inside it is not */
	dd > .figure, dd > figure { margin-left: -2em }

/******************************************************************************/
/*                             Colored Boxes                                  */
/******************************************************************************/

	.issue, .note, .example, .assertion, .advisement, blockquote {
		padding: .5em;
		border: .5em;
		border-left-style: solid;
		page-break-inside: avoid;
	}
	span.issue, span.note {
		padding: .1em .5em .15em;
		border-right-style: solid;
	}

	.issue,
	.note,
	.example,
	.advisement,
	.assertion,
	blockquote {
		margin: 1em auto;
	}
	.note  > p:first-child,
	.issue > p:first-child,
	blockquote > :first-child {
		margin-top: 0;
	}
	blockquote > :last-child {
		margin-bottom: 0;
	}

/** Blockquotes ***************************************************************/

	blockquote {
		border-color: silver;
	}

/** Open issue ****************************************************************/

	.issue {
		border-color: #E05252;
		background: #FBE9E9;
		counter-increment: issue;
		overflow: auto;
	}
	.issue::before, .issue > .marker {
		text-transform: uppercase;
		color: #AE1E1E;
		padding-right: 1em;
		text-transform: uppercase;
	}
	/* Add .issue::before { content: "Issue " counter(issue) " "; } for autogen numbers,
	   or use class="marker" to mark up the issue number in source. */

/** Example *******************************************************************/

	.example {
		border-color: #E0CB52;
		background: #FCFAEE;
		counter-increment: example;
		overflow: auto;
		clear: both;
	}
	.example::before, .example > .marker {
		text-transform: uppercase;
		color: #827017;
		min-width: 7.5em;
		display: block;
	}
	/* Add .example::before { content: "Example " counter(example) " "; } for autogen numbers,
	   or use class="marker" to mark up the example number in source. */

/** Non-normative Note ********************************************************/

	.note {
		border-color: #52E052;
		background: #E9FBE9;
		overflow: auto;
	}

	.note::before, .note > .marker,
	details.note > summary::before,
	details.note > summary > .marker {
		text-transform: uppercase;
		display: block;
		color: hsl(120, 70%, 30%);
	}
	/* Add .note::before { content: "Note"; } for autogen label,
	   or use class="marker" to mark up the label in source. */

	details.note > summary {
		display: block;
		color: hsl(120, 70%, 30%);
	}
	details.note[open] > summary {
		border-bottom: 1px silver solid;
	}

/** Assertion Box *************************************************************/
	/*  for assertions in algorithms */

	.assertion {
		border-color: #AAA;
		background: #EEE;
	}

/** Advisement Box ************************************************************/
	/*  for attention-grabbing normative statements */

	.advisement {
		border-color: orange;
		border-style: none solid;
		background: #FFEECC;
	}
	strong.advisement {
		display: block;
		text-align: center;
	}
	.advisement > .marker {
		color: #B35F00;
	}

/** Spec Obsoletion Notice ****************************************************/
	/* obnoxious obsoletion notice for older/abandoned specs. */

	details {
		display: block;
	}
	summary {
		font-weight: bolder;
	}

	.annoying-warning:not(details),
	details.annoying-warning:not([open]) > summary,
	details.annoying-warning[open] {
		background: #fdd;
		color: red;
		font-weight: bold;
		padding: .75em 1em;
		border: thick red;
		border-style: solid;
		border-radius: 1em;
	}
	.annoying-warning :last-child {
		margin-bottom: 0;
	}

@media not print {
	details.annoying-warning[open] {
		position: fixed;
		left: 1em;
		right: 1em;
		bottom: 1em;
		z-index: 1000;
	}
}

	details.annoying-warning:not([open]) > summary {
		text-align: center;
	}

/** Entity Definition Boxes ***************************************************/

	.def {
		padding: .5em 1em;
		background: #DEF;
		margin: 1.2em 0;
		border-left: 0.5em solid #8CCBF2;
	}

/******************************************************************************/
/*                                    Tables                                  */
/******************************************************************************/

	th, td {
		text-align: left;
		text-align: start;
	}

/** Property/Descriptor Definition Tables *************************************/

	table.def {
		/* inherits .def box styling, see above */
		width: 100%;
		border-spacing: 0;
	}

	table.def td,
	table.def th {
		padding: 0.5em;
		vertical-align: baseline;
		border-bottom: 1px solid #bbd7e9;
	}

	table.def > tbody > tr:last-child th,
	table.def > tbody > tr:last-child td {
		border-bottom: 0;
	}

	table.def th {
		font-style: italic;
		font-weight: normal;
		padding-left: 1em;
		width: 3em;
	}

	/* For when values are extra-complex and need formatting for readability */
	table td.pre {
		white-space: pre-wrap;
	}

	/* A footnote at the bottom of a def table */
	table.def           td.footnote {
		padding-top: 0.6em;
	}
	table.def           td.footnote::before {
		content: " ";
		display: block;
		height: 0.6em;
		width: 4em;
		border-top: thin solid;
	}

/** Data tables (and properly marked-up index tables) *************************/
	/*
		 <table class="data"> highlights structural relationships in a table
		 when correct markup is used (e.g. thead/tbody, th vs. td, scope attribute)

		 Use class="complex data" for particularly complicated tables --
		 (This will draw more lines: busier, but clearer.)

		 Use class="long" on table cells with paragraph-like contents
		 (This will adjust text alignment accordingly.)
		 Alternately use class="longlastcol" on tables, to have the last column assume "long".
	*/

	table {
		word-wrap: normal;
		overflow-wrap: normal;
		hyphens: manual;
	}

	table.data,
	table.index {
		margin: 1em auto;
		border-collapse: collapse;
		border: hidden;
		width: 100%;
	}
	table.data caption,
	table.index caption {
		max-width: 50em;
		margin: 0 auto 1em;
	}

	table.data td,  table.data th,
	table.index td, table.index th {
		padding: 0.5em 1em;
		border-width: 1px;
		border-color: silver;
		border-top-style: solid;
	}

	table.data thead td:empty {
		padding: 0;
		border: 0;
	}

	table.data  thead,
	table.index thead,
	table.data  tbody,
	table.index tbody {
		border-bottom: 2px solid;
	}

	table.data colgroup,
	table.index colgroup {
		border-left: 2px solid;
	}

	table.data  tbody th:first-child,
	table.index tbody th:first-child  {
		border-right: 2px solid;
		border-top: 1px solid silver;
		padding-right: 1em;
	}

	table.data th[colspan],
	table.data td[colspan] {
		text-align: center;
	}

	table.complex.data th,
	table.complex.data td {
		border: 1px solid silver;
		text-align: center;
	}

	table.data.longlastcol td:last-child,
	table.data td.long {
	 vertical-align: baseline;
	 text-align: left;
	}

	table.data img {
		vertical-align: middle;
	}


/*
Alternate table alignment rules

	table.data,
	table.index {
		text-align: center;
	}

	table.data  thead th[scope="row"],
	table.index thead th[scope="row"] {
		text-align: right;
	}

	table.data  tbody th:first-child,
	table.index tbody th:first-child  {
		text-align: right;
	}

Possible extra rowspan handling

	table.data  tbody th[rowspan]:not([rowspan='1']),
	table.index tbody th[rowspan]:not([rowspan='1']),
	table.data  tbody td[rowspan]:not([rowspan='1']),
	table.index tbody td[rowspan]:not([rowspan='1']) {
		border-left: 1px solid silver;
	}

	table.data  tbody th[rowspan]:first-child,
	table.index tbody th[rowspan]:first-child,
	table.data  tbody td[rowspan]:first-child,
	table.index tbody td[rowspan]:first-child{
		border-left: 0;
		border-right: 1px solid silver;
	}
*/

/******************************************************************************/
/*                                  Indices                                   */
/******************************************************************************/


/** Table of Contents *********************************************************/

	.toc a {
		/* More spacing; use padding to make it part of the click target. */
		padding-top: 0.1rem;
		/* Larger, more consistently-sized click target */
		display: block;
		/* Reverse color scheme */
		color: black;
		border-color: #3980B5;
		border-bottom-width: 3px !important;
		margin-bottom: 0px !important;
	}
	.toc a:visited {
		border-color: #054572;
	}
	.toc a:not(:focus):not(:hover) {
		/* Allow colors to cascade through from link styling */
		border-bottom-color: transparent;
	}

	.toc, .toc ol, .toc ul, .toc li {
		list-style: none; /* Numbers must be inlined into source */
		/* because generated content isn't search/selectable and markers can't do multilevel yet */
		margin:  0;
		padding: 0;
		line-height: 1.1rem; /* consistent spacing */
	}

	/* ToC not indented until third level, but font style & margins show hierarchy */
	.toc > li             { font-weight: bold;   }
	.toc > li li          { font-weight: normal; }
	.toc > li li li       { font-size:   95%;    }
	.toc > li li li li    { font-size:   90%;    }
	.toc > li li li li .secno { font-size: 85%; }
	.toc > li li li li li { font-size:   85%;    }
	.toc > li li li li li .secno { font-size: 100%; }

	/* @supports not (display:grid) { */
		.toc > li             { margin: 1.5rem 0;    }
		.toc > li li          { margin: 0.3rem 0;    }
		.toc > li li li       { margin-left: 2rem;   }

		/* Section numbers in a column of their own */
		.toc .secno {
			float: left;
			width: 4rem;
			white-space: nowrap;
		}

		.toc li {
			clear: both;
		}

		:not(li) > .toc              { margin-left:  5rem; }
		.toc .secno                  { margin-left: -5rem; }
		.toc > li li li .secno       { margin-left: -7rem; }
		.toc > li li li li .secno    { margin-left: -9rem; }
		.toc > li li li li li .secno { margin-left: -11rem; }

		/* Tighten up indentation in narrow ToCs */
		@media (max-width: 30em) {
			:not(li) > .toc              { margin-left:  4rem; }
			.toc .secno                  { margin-left: -4rem; }
			.toc > li li li              { margin-left:  1rem; }
			.toc > li li li .secno       { margin-left: -5rem; }
			.toc > li li li li .secno    { margin-left: -6rem; }
			.toc > li li li li li .secno { margin-left: -7rem; }
		}
	/* } */

	@supports (display:grid) and (display:contents) {
		/* Use #toc over .toc to override non-@supports rules. */
		#toc {
			display: grid;
			align-content: start;
			grid-template-columns: auto 1fr;
			grid-column-gap: 1rem;
			column-gap: 1rem;
			grid-row-gap: .6rem;
			row-gap: .6rem;
		}
		#toc h2 {
			grid-column: 1 / -1;
			margin-bottom: 0;
		}
		#toc ol,
		#toc li,
		#toc a {
			display: contents;
			/* Switch <a> to subgrid when supported */
		}
		#toc span {
			margin: 0;
		}
		#toc > .toc > li > a > span {
			/* The spans of the top-level list,
			   comprising the first items of each top-level section. */
			margin-top: 1.1rem;
		}
		#toc#toc .secno { /* Ugh, need more specificity to override base.css */
			grid-column: 1;
			width: auto;
			margin-left: 0;
		}
		#toc .content {
			grid-column: 2;
			width: auto;
			margin-right: 1rem;
		}
		#toc .content:hover {
			background: rgba(75%, 75%, 75%, .25);
			border-bottom: 3px solid #054572;
			margin-bottom: -3px;
		}
		#toc li li li .content {
			margin-left: 1rem;
		}
		#toc li li li li .content {
			margin-left: 2rem;
		}
	}


/** Index *********************************************************************/

	/* Index Lists: Layout */
	ul.index       { margin-left: 0; columns: 15em; text-indent: 1em hanging; }
	ul.index li    { margin-left: 0; list-style: none; break-inside: avoid; }
	ul.index li li { margin-left: 1em }
	ul.index dl    { margin-top: 0; }
	ul.index dt    { margin: .2em 0 .2em 20px;}
	ul.index dd    { margin: .2em 0 .2em 40px;}
	/* Index Lists: Typography */
	ul.index ul,
	ul.index dl { font-size: smaller; }
	@media not print {
		ul.index li span {
			white-space: nowrap;
			color: transparent; }
		ul.index li a:hover + span,
		ul.index li a:focus + span {
			color: #707070;
		}
	}

/** Index Tables *****************************************************/
	/* See also the data table styling section, which this effectively subclasses */

	table.index {
		font-size: small;
		border-collapse: collapse;
		border-spacing: 0;
		text-align: left;
		margin: 1em 0;
	}

	table.index td,
	table.index th {
		padding: 0.4em;
	}

	table.index tr:hover td:not([rowspan]),
	table.index tr:hover th:not([rowspan]) {
		background: #f7f8f9;
	}

	/* The link in the first column in the property table (formerly a TD) */
	table.index th:first-child a {
		font-weight: bold;
	}

/******************************************************************************/
/*                                    Print                                   */
/******************************************************************************/

	@media print {
		/* Pages have their own margins. */
		html {
			margin: 0;
		}
		/* Serif for print. */
		body {
			font-family: serif;
		}
	}
	@page {
		margin: 1.5cm 1.1cm;
	}

/******************************************************************************/
/*                                    Legacy                                  */
/******************************************************************************/

	/* This rule is inherited from past style sheets. No idea what it's for. */
	.hide { display: none }



/******************************************************************************/
/*                             Overflow Control                               */
/******************************************************************************/

	.figure .caption, .sidefigure .caption, figcaption {
		/* in case figure is overlarge, limit caption to 50em */
		max-width: 50rem;
		margin-left: auto;
		margin-right: auto;
	}
	.overlarge > table {
		/* limit preferred width of table */
		max-width: 50em;
		margin-left: auto;
		margin-right: auto;
	}

	@media (min-width: 55em) {
		.overlarge {
			margin-left: calc(13px + 26.5rem - 50vw);
			margin-right: calc(13px + 26.5rem - 50vw);
			max-width: none;
		}
	}
	@media screen and (min-width: 78em) {
		body:not(.toc-inline) .overlarge {
			/* 30.5em body padding 50em content area */
			margin-left: calc(40em - 50vw) !important;
			margin-right: calc(40em - 50vw) !important;
		}
	}
	@media screen and (min-width: 90em) {
		body:not(.toc-inline) .overlarge {
			/* 4em html margin 30.5em body padding 50em content area */
			margin-left: 0 !important;
			margin-right: calc(84.5em - 100vw) !important;
		}
	}

	@media not print {
		.overlarge {
			overflow-x: auto;
			/* See Lea Verou's explanation background-attachment:
			 * http://lea.verou.me/2012/04/background-attachment-local/
			 *
			background: top left  / 4em 100% linear-gradient(to right,  #ffffff, rgba(255, 255, 255, 0)) local,
			            top right / 4em 100% linear-gradient(to left, #ffffff, rgba(255, 255, 255, 0)) local,
			            top left  / 1em 100% linear-gradient(to right,  #c3c3c5, rgba(195, 195, 197, 0)) scroll,
			            top right / 1em 100% linear-gradient(to left, #c3c3c5, rgba(195, 195, 197, 0)) scroll,
			            white;
			background-repeat: no-repeat;
			*/
		}
	}
</style>
  <link href="https://www.w3.org/StyleSheets/TR/2016/cg-draft" rel="stylesheet">
<<<<<<< HEAD
  <meta content="Bikeshed version f7860c06eaec18afc415bf3f4a7b90aee58ca680" name="generator">
=======
  <meta content="Bikeshed version cdc21b1ba6c6fc1fc48b20d35014ddc2c330229a" name="generator">
>>>>>>> 84565d06
  <link href="https://wicg.github.io/trusted-types/dist/spec/" rel="canonical">
<style>/* style-md-lists */

/* This is a weird hack for me not yet following the commonmark spec
   regarding paragraph and lists. */
[data-md] > :first-child {
    margin-top: 0;
}
[data-md] > :last-child {
    margin-bottom: 0;
}</style>
<style>/* style-selflinks */

.heading, .issue, .note, .example, li, dt {
    position: relative;
}
a.self-link {
    position: absolute;
    top: 0;
    left: calc(-1 * (3.5rem - 26px));
    width: calc(3.5rem - 26px);
    height: 2em;
    text-align: center;
    border: none;
    transition: opacity .2s;
    opacity: .5;
}
a.self-link:hover {
    opacity: 1;
}
.heading > a.self-link {
    font-size: 83%;
}
li > a.self-link {
    left: calc(-1 * (3.5rem - 26px) - 2em);
}
dfn > a.self-link {
    top: auto;
    left: auto;
    opacity: 0;
    width: 1.5em;
    height: 1.5em;
    background: gray;
    color: white;
    font-style: normal;
    transition: opacity .2s, background-color .2s, color .2s;
}
dfn:hover > a.self-link {
    opacity: 1;
}
dfn > a.self-link:hover {
    color: black;
}

a.self-link::before            { content: "¶"; }
.heading > a.self-link::before { content: "§"; }
dfn > a.self-link::before      { content: "#"; }</style>
<style>/* style-counters */

body {
    counter-reset: example figure issue;
}
.issue {
    counter-increment: issue;
}
.issue:not(.no-marker)::before {
    content: "Issue " counter(issue);
}

.example {
    counter-increment: example;
}
.example:not(.no-marker)::before {
    content: "Example " counter(example);
}
.invalid.example:not(.no-marker)::before,
.illegal.example:not(.no-marker)::before {
    content: "Invalid Example" counter(example);
}

figcaption {
    counter-increment: figure;
}
figcaption:not(.no-marker)::before {
    content: "Figure " counter(figure) " ";
}</style>
<style>/* style-autolinks */

.css.css, .property.property, .descriptor.descriptor {
    color: #005a9c;
    font-size: inherit;
    font-family: inherit;
}
.css::before, .property::before, .descriptor::before {
    content: "‘";
}
.css::after, .property::after, .descriptor::after {
    content: "’";
}
.property, .descriptor {
    /* Don't wrap property and descriptor names */
    white-space: nowrap;
}
.type { /* CSS value <type> */
    font-style: italic;
}
pre .property::before, pre .property::after {
    content: "";
}
[data-link-type="property"]::before,
[data-link-type="propdesc"]::before,
[data-link-type="descriptor"]::before,
[data-link-type="value"]::before,
[data-link-type="function"]::before,
[data-link-type="at-rule"]::before,
[data-link-type="selector"]::before,
[data-link-type="maybe"]::before {
    content: "‘";
}
[data-link-type="property"]::after,
[data-link-type="propdesc"]::after,
[data-link-type="descriptor"]::after,
[data-link-type="value"]::after,
[data-link-type="function"]::after,
[data-link-type="at-rule"]::after,
[data-link-type="selector"]::after,
[data-link-type="maybe"]::after {
    content: "’";
}

[data-link-type].production::before,
[data-link-type].production::after,
.prod [data-link-type]::before,
.prod [data-link-type]::after {
    content: "";
}

[data-link-type=element],
[data-link-type=element-attr] {
    font-family: Menlo, Consolas, "DejaVu Sans Mono", monospace;
    font-size: .9em;
}
[data-link-type=element]::before { content: "<" }
[data-link-type=element]::after  { content: ">" }

[data-link-type=biblio] {
    white-space: pre;
}</style>
<style>/* style-dfn-panel */

.dfn-panel {
    position: absolute;
    z-index: 35;
    height: auto;
    width: -webkit-fit-content;
    width: fit-content;
    max-width: 300px;
    max-height: 500px;
    overflow: auto;
    padding: 0.5em 0.75em;
    font: small Helvetica Neue, sans-serif, Droid Sans Fallback;
    background: #DDDDDD;
    color: black;
    border: outset 0.2em;
}
.dfn-panel:not(.on) { display: none; }
.dfn-panel * { margin: 0; padding: 0; text-indent: 0; }
.dfn-panel > b { display: block; }
.dfn-panel a { color: black; }
.dfn-panel a:not(:hover) { text-decoration: none !important; border-bottom: none !important; }
.dfn-panel > b + b { margin-top: 0.25em; }
.dfn-panel ul { padding: 0; }
.dfn-panel li { list-style: inside; }
.dfn-panel.activated {
    display: inline-block;
    position: fixed;
    left: .5em;
    bottom: 2em;
    margin: 0 auto;
    max-width: calc(100vw - 1.5em - .4em - .5em);
    max-height: 30vh;
}

.dfn-paneled { cursor: pointer; }
</style>
<style>/* style-syntax-highlighting */
pre.idl.highlight { color: #708090; }
.highlight:not(.idl) { background: hsl(24, 20%, 95%); }
code.highlight { padding: .1em; border-radius: .3em; }
pre.highlight, pre > code.highlight { display: block; padding: 1em; margin: .5em 0; overflow: auto; border-radius: 0; }
c-[a] { color: #990055 } /* Keyword.Declaration */
c-[b] { color: #990055 } /* Keyword.Type */
c-[c] { color: #708090 } /* Comment */
c-[d] { color: #708090 } /* Comment.Multiline */
c-[e] { color: #0077aa } /* Name.Attribute */
c-[f] { color: #669900 } /* Name.Tag */
c-[g] { color: #222222 } /* Name.Variable */
c-[k] { color: #990055 } /* Keyword */
c-[l] { color: #000000 } /* Literal */
c-[m] { color: #000000 } /* Literal.Number */
c-[n] { color: #0077aa } /* Name */
c-[o] { color: #999999 } /* Operator */
c-[p] { color: #999999 } /* Punctuation */
c-[s] { color: #a67f59 } /* Literal.String */
c-[t] { color: #a67f59 } /* Literal.String.Single */
c-[u] { color: #a67f59 } /* Literal.String.Double */
c-[cp] { color: #708090 } /* Comment.Preproc */
c-[c1] { color: #708090 } /* Comment.Single */
c-[cs] { color: #708090 } /* Comment.Special */
c-[kc] { color: #990055 } /* Keyword.Constant */
c-[kn] { color: #990055 } /* Keyword.Namespace */
c-[kp] { color: #990055 } /* Keyword.Pseudo */
c-[kr] { color: #990055 } /* Keyword.Reserved */
c-[ld] { color: #000000 } /* Literal.Date */
c-[nc] { color: #0077aa } /* Name.Class */
c-[no] { color: #0077aa } /* Name.Constant */
c-[nd] { color: #0077aa } /* Name.Decorator */
c-[ni] { color: #0077aa } /* Name.Entity */
c-[ne] { color: #0077aa } /* Name.Exception */
c-[nf] { color: #0077aa } /* Name.Function */
c-[nl] { color: #0077aa } /* Name.Label */
c-[nn] { color: #0077aa } /* Name.Namespace */
c-[py] { color: #0077aa } /* Name.Property */
c-[ow] { color: #999999 } /* Operator.Word */
c-[mb] { color: #000000 } /* Literal.Number.Bin */
c-[mf] { color: #000000 } /* Literal.Number.Float */
c-[mh] { color: #000000 } /* Literal.Number.Hex */
c-[mi] { color: #000000 } /* Literal.Number.Integer */
c-[mo] { color: #000000 } /* Literal.Number.Oct */
c-[sb] { color: #a67f59 } /* Literal.String.Backtick */
c-[sc] { color: #a67f59 } /* Literal.String.Char */
c-[sd] { color: #a67f59 } /* Literal.String.Doc */
c-[se] { color: #a67f59 } /* Literal.String.Escape */
c-[sh] { color: #a67f59 } /* Literal.String.Heredoc */
c-[si] { color: #a67f59 } /* Literal.String.Interpol */
c-[sx] { color: #a67f59 } /* Literal.String.Other */
c-[sr] { color: #a67f59 } /* Literal.String.Regex */
c-[ss] { color: #a67f59 } /* Literal.String.Symbol */
c-[vc] { color: #0077aa } /* Name.Variable.Class */
c-[vg] { color: #0077aa } /* Name.Variable.Global */
c-[vi] { color: #0077aa } /* Name.Variable.Instance */
c-[il] { color: #000000 } /* Literal.Number.Integer.Long */
</style>
 <body class="h-entry">
  <div class="head">
   <p data-fill-with="logo"></p>
   <h1 class="p-name no-ref" id="title">Trusted Types</h1>
<<<<<<< HEAD
   <h2 class="no-num no-toc no-ref heading settled" id="subtitle"><span class="content">Draft Community Group Report, <time class="dt-updated" datetime="2019-09-04">4 September 2019</time></span></h2>
=======
   <h2 class="no-num no-toc no-ref heading settled" id="subtitle"><span class="content">Draft Community Group Report, <time class="dt-updated" datetime="2019-09-06">6 September 2019</time></span></h2>
>>>>>>> 84565d06
   <div data-fill-with="spec-metadata">
    <dl>
     <dt>This version:
     <dd><a class="u-url" href="https://wicg.github.io/trusted-types/dist/spec/">https://wicg.github.io/trusted-types/dist/spec/</a>
     <dt>Issue Tracking:
     <dd><a href="https://github.com/WICG/trusted-types/issues/">GitHub</a>
     <dd><a href="#issues-index">Inline In Spec</a>
     <dt class="editor">Editors:
     <dd class="editor p-author h-card vcard"><a class="p-name fn u-email email" href="mailto:koto@google.com">Krzysztof Kotowicz</a> (<a class="p-org org" href="https://google.com">Google LLC</a>)
     <dd class="editor p-author h-card vcard"><a class="p-name fn u-email email" href="mailto:mkwst@google.com">Mike West</a> (<a class="p-org org" href="https://google.com">Google LLC</a>)
    </dl>
   </div>
   <div data-fill-with="warning"></div>
   <p class="copyright" data-fill-with="copyright"><a href="http://www.w3.org/Consortium/Legal/ipr-notice#Copyright">Copyright</a> © 2019 the Contributors to the Trusted Types Specification, published by the <a href="https://www.w3.org/community/wicg/">Web Platform Incubator Community Group</a> under the <a href="https://www.w3.org/community/about/agreements/cla/">W3C Community Contributor License Agreement (CLA)</a>.
A human-readable <a href="http://www.w3.org/community/about/agreements/cla-deed/">summary</a> is available. </p>
   <hr title="Separator for header">
  </div>
  <div class="p-summary" data-fill-with="abstract">
   <h2 class="no-num no-toc no-ref heading settled" id="abstract"><span class="content">Abstract</span></h2>
   <p>An API that allows applications to lock down DOM XSS injection sinks to only accept non-spoofable, typed values in place of strings.</p>
  </div>
  <div data-fill-with="at-risk"></div>
  <h2 class="no-num no-toc no-ref heading settled" id="status"><span class="content">Status of this document</span></h2>
  <div data-fill-with="status">
   <p> This specification was published by the <a href="https://www.w3.org/community/wicg/">Web Platform Incubator Community Group</a>.
  It is not a W3C Standard nor is it on the W3C Standards Track.

  Please note that under the <a href="https://www.w3.org/community/about/agreements/cla/">W3C Community Contributor License Agreement (CLA)</a> there is a limited opt-out and other conditions apply.

  Learn more about <a href="http://www.w3.org/community/">W3C Community and Business Groups</a>. </p>
   <p></p>
  </div>
  <div data-fill-with="at-risk"></div>
  <nav data-fill-with="table-of-contents" id="toc">
   <h2 class="no-num no-toc no-ref" id="contents">Table of Contents</h2>
   <ol class="toc" role="directory">
    <li>
     <a href="#introduction"><span class="secno">1</span> <span class="content">Introduction</span></a>
     <ol class="toc">
      <li><a href="#goals"><span class="secno">1.1</span> <span class="content">Goals</span></a>
      <li><a href="#non-goals"><span class="secno">1.2</span> <span class="content">Non-goals</span></a>
      <li><a href="#use-cases"><span class="secno">1.3</span> <span class="content">Use cases</span></a>
     </ol>
    <li>
     <a href="#framework"><span class="secno">2</span> <span class="content">Framework</span></a>
     <ol class="toc">
      <li><a href="#injection-sinks"><span class="secno">2.1</span> <span class="content">Injection sinks</span></a>
      <li>
       <a href="#trusted-types"><span class="secno">2.2</span> <span class="content">Trusted Types</span></a>
       <ol class="toc">
        <li><a href="#trusted-html"><span class="secno">2.2.1</span> <span class="content"><span>TrustedHTML</span></span></a>
        <li><a href="#trusted-script"><span class="secno">2.2.2</span> <span class="content"><span>TrustedScript</span></span></a>
        <li><a href="#trused-script-url"><span class="secno">2.2.3</span> <span class="content"><span>TrustedScriptURL</span></span></a>
       </ol>
      <li>
       <a href="#policies"><span class="secno">2.3</span> <span class="content">Policies</span></a>
       <ol class="toc">
        <li><a href="#trusted-type-policy-factory"><span class="secno">2.3.1</span> <span class="content"><span>TrustedTypePolicyFactory</span></span></a>
        <li><a href="#trusted-type-policy"><span class="secno">2.3.2</span> <span class="content"><span>TrustedTypePolicy</span></span></a>
        <li><a href="#trusted-type-policy-options"><span class="secno">2.3.3</span> <span class="content"><span>TrustedTypePolicyOptions</span></span></a>
        <li><a href="#default-policy-hdr"><span class="secno">2.3.4</span> <span class="content"><span>Default policy</span></span></a>
       </ol>
      <li>
       <a href="#enforcement-hdr"><span class="secno">2.4</span> <span class="content"><span>Enforcement</span></span></a>
       <ol class="toc">
        <li><a href="#content-security-policy-hdr"><span class="secno">2.4.1</span> <span class="content">Content Security Policy</span></a>
        <li><a href="#!trustedtypes-extended-attribute"><span class="secno">2.4.2</span> <span class="content">TrustedTypes extended attribute</span></a>
       </ol>
     </ol>
    <li>
     <a href="#algorithms"><span class="secno">3</span> <span class="content">Algorithms</span></a>
     <ol class="toc">
      <li><a href="#create-trusted-type-policy-algorithm"><span class="secno">3.1</span> <span class="content"><span>Create a Trusted Type Policy</span></span></a>
      <li><a href="#get-default-policy-algorithm"><span class="secno">3.2</span> <span class="content"><span>Get default policy</span></span></a>
      <li><a href="#create-a-trusted-type-algorithm"><span class="secno">3.3</span> <span class="content"><span>Create a Trusted Type</span></span></a>
      <li><a href="#get-trusted-type-compliant-string-algorithm"><span class="secno">3.4</span> <span class="content"><span>Get Trusted Type compliant string</span></span></a>
      <li><a href="#process-value-with-a-default-policy-algorithm"><span class="secno">3.5</span> <span class="content"><span>Process value with a default policy</span></span></a>
     </ol>
    <li>
     <a href="#integrations"><span class="secno">4</span> <span class="content">Integrations</span></a>
     <ol class="toc">
      <li>
       <a href="#integration-with-html"><span class="secno">4.1</span> <span class="content">Integration with HTML</span></a>
       <ol class="toc">
        <li><a href="#extensions-to-the-window-interface"><span class="secno">4.1.1</span> <span class="content">Extensions to the Window interface</span></a>
        <li><a href="#extensions-to-the-document-interface"><span class="secno">4.1.2</span> <span class="content">Extensions to the Document interface</span></a>
        <li><a href="#enforcement-in-sinks"><span class="secno">4.1.3</span> <span class="content">Enforcement in element attributes</span></a>
        <li><a href="#enforcement-in-script-text"><span class="secno">4.1.4</span> <span class="content">Enforcement for script text contents</span></a>
        <li><a href="#enforcement-in-timer-functions"><span class="secno">4.1.5</span> <span class="content">Enforcement in timer functions</span></a>
        <li><a href="#enforcement-in-event-handler-content-attributes"><span class="secno">4.1.6</span> <span class="content">Enforcement in event handler content attributes</span></a>
       </ol>
      <li><a href="#integration-with-svg"><span class="secno">4.2</span> <span class="content">Integration with SVG</span></a>
      <li>
       <a href="#integration-with-dom"><span class="secno">4.3</span> <span class="content">Integration with DOM</span></a>
       <ol class="toc">
        <li><a href="#dom-text-node-validation"><span class="secno">4.3.1</span> <span class="content">Text node validation steps</span></a>
       </ol>
      <li><a href="#integration-with-dom-parsing"><span class="secno">4.4</span> <span class="content">Integration with DOM Parsing</span></a>
      <li>
       <a href="#integration-with-content-security-policy"><span class="secno">4.5</span> <span class="content">Integration with Content Security Policy</span></a>
       <ol class="toc">
        <li>
         <a href="#trusted-types-csp-directive"><span class="secno">4.5.1</span> <span class="content"><span>trusted-types</span> directive</span></a>
         <ol class="toc">
          <li><a href="#trusted-types-pre-navigation-check"><span class="secno">4.5.1.1</span> <span class="content"><code>trusted-types</code> Pre-Navigation check</span></a>
         </ol>
        <li><a href="#should-block-sink-type-mismatch"><span class="secno">4.5.2</span> <span class="content"><span>Should sink type mismatch violation be blocked by Content Security Policy?</span></span></a>
        <li><a href="#should-block-create-policy"><span class="secno">4.5.3</span> <span class="content"><span>Should Trusted Type policy creation be blocked by Content Security Policy?</span></span></a>
        <li><a href="#csp-violation-object-hdr"><span class="secno">4.5.4</span> <span class="content">Violation object changes</span></a>
        <li>
         <a href="#trusted-script-csp-keyword"><span class="secno">4.5.5</span> <span class="content">'trusted-script' keyword</span></a>
         <ol class="toc">
          <li><a href="#csp-trusted-script-eval"><span class="secno">4.5.5.1</span> <span class="content">'trusted-script' support for eval</span></a>
          <li><a href="#csp-trusted-script-javascript-url"><span class="secno">4.5.5.2</span> <span class="content">'trusted-script' support for javascript: URLs</span></a>
         </ol>
        <li><a href="#is-source-exempt-algorithm"><span class="secno">4.5.6</span> <span class="content"><span>IsSourceExempt</span> Algorithm</span></a>
       </ol>
     </ol>
    <li>
     <a href="#security-considerations"><span class="secno">5</span> <span class="content">Security Considerations</span></a>
     <ol class="toc">
      <li><a href="#cross-document-vectors"><span class="secno">5.1</span> <span class="content">Cross-document vectors</span></a>
      <li><a href="#deprecated-features"><span class="secno">5.2</span> <span class="content">Deprecated features</span></a>
      <li><a href="#bypass-vectors"><span class="secno">5.3</span> <span class="content">Bypass vectors</span></a>
      <li><a href="#best-practices-for-policy-design"><span class="secno">5.4</span> <span class="content">Best practices for policy design</span></a>
     </ol>
    <li>
     <a href="#implementation-considerations"><span class="secno">6</span> <span class="content">Implementation Considerations</span></a>
     <ol class="toc">
      <li><a href="#vendor-specific-extensions-and-addons"><span class="secno">6.1</span> <span class="content">Vendor-specific Extensions and Addons</span></a>
     </ol>
    <li><a href="#conformance"><span class="secno"></span> <span class="content"> Conformance</span></a>
    <li>
     <a href="#index"><span class="secno"></span> <span class="content">Index</span></a>
     <ol class="toc">
      <li><a href="#index-defined-here"><span class="secno"></span> <span class="content">Terms defined by this specification</span></a>
      <li><a href="#index-defined-elsewhere"><span class="secno"></span> <span class="content">Terms defined by reference</span></a>
     </ol>
    <li>
     <a href="#references"><span class="secno"></span> <span class="content">References</span></a>
     <ol class="toc">
      <li><a href="#normative"><span class="secno"></span> <span class="content">Normative References</span></a>
      <li><a href="#informative"><span class="secno"></span> <span class="content">Informative References</span></a>
     </ol>
    <li><a href="#idl-index"><span class="secno"></span> <span class="content">IDL Index</span></a>
    <li><a href="#issues-index"><span class="secno"></span> <span class="content">Issues Index</span></a>
   </ol>
  </nav>
  <main>
   <h2 class="heading settled" data-level="1" id="introduction"><span class="secno">1. </span><span class="content">Introduction</span><a class="self-link" href="#introduction"></a></h2>
   <p><em>This section is not normative.</em></p>
   <p>DOM-Based Cross-Site Scripting (DOM XSS) occurs when a web application
takes a string value from an attacker-controlled source (e.g. the
document URL parameter, or postMessage channel) and passes that value
to one of the <a href="#injection-sinks">injection sinks</a>, that eventually causes execution of the
script payload controlled by the attacker.</p>
   <p>This vulnerability type is prevalent in the web applications for two
reasons. For one, it’s easy to introduce - there are over 60 different
injection sinks (e.g. <code>Element.innerHTML</code>, or <code>Location.href</code> setters).
A lot of those sinks are widely used, and are often passed an attacker-controlled
value without the developer realizing it. Secondly, DOM XSS is
difficult to prevent. Due to the dynamic nature of JavaScript it’s
difficult to ascertain that this vulnerability is not present in a
given program - as such, DOM XSS is often missed during manual code
reviews, and automated code analysis. As an example, <code>foo[bar] = aString</code> is a statement that potentially introduces DOM XSS.</p>
   <p>This document defines <a href="#trusted-types">Trusted Types</a> - an API that allows applications
to lock down DOM XSS injection sinks to only accept non-spoofable, typed values
in place of strings. These values can in turn only be created from
application-defined <a href="#policies">policies</a>, allowing the authors to define rules
guarding writing values to the DOM, and reducing the DOM XSS attack
surface to small, isolated parts of the web application codebase,
which are substantially easier to safeguard, monitor and review.</p>
   <h3 class="heading settled" data-level="1.1" id="goals"><span class="secno">1.1. </span><span class="content">Goals</span><a class="self-link" href="#goals"></a></h3>
   <ul>
    <li data-md>
     <p>Minimize the likelihood of DOM XSS vulnerabilities.</p>
    <li data-md>
     <p>Encourage a design in which XSS-related security decisions are
encapsulated within a small part of the application.</p>
    <li data-md>
     <p>Reduce DOM XSS security review surface for complex web application
codebases.</p>
    <li data-md>
     <p>Allow the detection of DOM XSS vulnerabilities similar to how regular
programming errors are detected and surfaced to the developers, with the
assist of dynamic and static analysis tools.</p>
   </ul>
   <h3 class="heading settled" data-level="1.2" id="non-goals"><span class="secno">1.2. </span><span class="content">Non-goals</span><a class="self-link" href="#non-goals"></a></h3>
   <ul>
    <li data-md>
     <p>Prevent, or mitigate the result of injections into server-side generated
markup, in specific reflections into the body of the scripts running in a
document. To address server-side XSS vectors, we recommend existing
solutions like templating systems or <a data-link-type="biblio" href="#biblio-csp3">CSP</a> <a data-link-type="dfn" href="https://w3c.github.io/webappsec-csp/#script-src" id="ref-for-script-src">script-src</a>.</p>
    <li data-md>
     <p>Address resource confinement, e.g. to prevent data exfiltration, or
connecting to external sources via <a data-link-type="biblio" href="#biblio-fetch">[Fetch]</a>.</p>
    <li data-md>
     <p>Control subresource loading. Trusted Types aim to allow the authors to
control loading resources that can script the current document, but not
other subresources.</p>
    <li data-md>
     <p>Prevent malicious authors of the web application’s JavaScript code
from being able to trigger DOM XSS; attempting to protect against  malicious
authors would result in an overtly complex and not-practical
design; such authors already <em>have</em> code execution capabilities, creating
DOM XSS flaws from this starting position is not a privilege escalation.</p>
   </ul>
   <h3 class="heading settled" data-level="1.3" id="use-cases"><span class="secno">1.3. </span><span class="content">Use cases</span><a class="self-link" href="#use-cases"></a></h3>
   <ul>
    <li data-md>
     <p>An author maintains a complex web application written in a framework
that uses a secure templating system to generate the UI
components. The application also depends on 3rd party client-side
libraries that perform auxiliary tasks (e.g. analytics, performance
monitoring). To ensure that none of these components introduce DOM
XSS vulnerabilities, author defines a Trusted Type policy in the
templating policy and enables the enforcement for the DOM sinks.</p>
    <li data-md>
     <p>An existing web application interacts with the DOM mostly using XSS-safe
patterns (i.e. withour using <a data-link-type="dfn" href="#injection-sink" id="ref-for-injection-sink">injection sinks</a>). In a few places, however,
it resorts to using risky patterns like loading additional script using
JSONP, calling into <code>innerHTML</code> or <code>eval</code>.</p>
     <p>Review finds that those places do not cause XSS (e.g. because
user-controlled data is not part of the input to those sinks), but it’s
hard to migrate the application off using these patterns.</p>
     <p>As such, CSP cannot be enforced on this application (without resorting to
an unsafe version using <code>'unsafe-eval' 'unsafe-inline'</code>). Additionally,
it’s possible some codebase with DOM XSS flaws was not included in a review,
or will be introduced in the future.</p>
     <p>To address this risk, the author converts the reviewed parts to using
Trusted Types, and enables Trusted Type <a data-link-type="dfn" href="#enforcement" id="ref-for-enforcement">enforcement</a>. Addditional places
using the injection sinks, should they exist in the future, are correctly
blocked and reported.</p>
    <li data-md>
     <p>A security team is tasked with assuring that the client-side heavy
application code does not contain XSS vulnerabilities. Since the server side
code is homogeneous (it’s moslty an API backend), and the application
enforces Trusted Types, the review only focuses on the Trusted Type <a data-link-type="dfn" href="https://w3c.github.io/webappsec-csp/#violation-policy" id="ref-for-violation-policy">policies</a> and their rules. Later on the reviewed policy names are
allowed in the 'trusted-types' CSP directive, safe for the developers to
use.</p>
     <p>Any additonal code, including the code of often-changing dependencies,
can be excluded from the review, unless it creates a Trusted Type policy.
Without it, the code cannot cause a DOM XSS.</p>
   </ul>
   <h2 class="heading settled" data-level="2" id="framework"><span class="secno">2. </span><span class="content">Framework</span><a class="self-link" href="#framework"></a></h2>
   <h3 class="heading settled" data-level="2.1" id="injection-sinks"><span class="secno">2.1. </span><span class="content">Injection sinks</span><a class="self-link" href="#injection-sinks"></a></h3>
   <p><em>This section is not normative.</em></p>
   <p>A DOM XSS <dfn class="dfn-paneled" data-dfn-type="dfn" data-noexport id="injection-sink">injection sink</dfn> is a function that evaluates an input
string value in a way that could result in XSS if that value is untrusted.</p>
   <p>Examples of injection sinks include:</p>
   <ul>
    <li data-md>
     <p>Functions that parse &amp; insert HTML strings into the document like <a href="https://www.w3.org/TR/DOM-Parsing/#widl-Element-innerHTML">Element.innerHTML</a> setter,</p>
    <li data-md>
     <p>Setters for <code class="idl"><a data-link-type="idl" href="https://dom.spec.whatwg.org/#element" id="ref-for-element">Element</a></code> attributes that accept a URL of the code to load
like <code class="idl"><a class="idl-code" data-link-type="attribute" href="#dom-htmlscriptelement-src" id="ref-for-dom-htmlscriptelement-src">HTMLScriptElement.src</a></code>,</p>
    <li data-md>
     <p>Setters for <code class="idl"><a data-link-type="idl" href="https://dom.spec.whatwg.org/#element" id="ref-for-element①">Element</a></code> attributes that accept a code to execute like <code class="idl"><a class="idl-code" data-link-type="attribute" href="#dom-htmlscriptelement-text" id="ref-for-dom-htmlscriptelement-text">HTMLScriptElement.text</a></code>,</p>
    <li data-md>
     <p>Functions that execute code directly like <code>eval</code>,</p>
    <li data-md>
     <p>Functions that create a new same-origin <code class="idl"><a data-link-type="idl" href="https://dom.spec.whatwg.org/#document" id="ref-for-document">Document</a></code> with caller-controlled
markup like <code class="idl"><a data-link-type="idl" href="#dom-domparser-parsefromstring" id="ref-for-dom-domparser-parsefromstring">parseFromString()</a></code>,</p>
    <li data-md>
     <p>Navigation to 'javascript:' URLs.</p>
   </ul>
   <p>An application is vulnerable to DOM XSS if it permits a flow of data from an
attacker-controlled source and permits that data to reach an injection sink
without appropriate validation, sanitization or escaping.</p>
   <p>It’s difficult to determine if DOM XSS is present by analyzing the invocations
of <a data-link-type="dfn" href="#injection-sink" id="ref-for-injection-sink①">injection sinks</a>, as the strings do not carry the information about the
provenance of their value. To allow the authors to control values reaching
sensitive DOM and JavaScript functions, we introduce Trusted Types.</p>
   <p class="note" role="note"><span>Note:</span> The exact list of injection sinks covered by this document is defined in <a href="#integrations">§ 4 Integrations</a>.</p>
   <h3 class="heading settled" data-level="2.2" id="trusted-types"><span class="secno">2.2. </span><span class="content">Trusted Types</span><a class="self-link" href="#trusted-types"></a></h3>
   <p>We introduce the following list of <dfn class="dfn-paneled" data-dfn-type="dfn" data-noexport id="trusted-type">Trusted Type</dfn>s indicating that a given value is
trusted by the authors to be used with an <a data-link-type="dfn" href="#injection-sink" id="ref-for-injection-sink②">injection sink</a> in a certain context.</p>
   <p class="note" role="note"><span>Note:</span> <strong>Trusted</strong> in this context signifies the fact that the application author
is confident that a given value can be safely used with an injection sink - she <em>trusts</em> it does not introduce a vulnerability. That does not imply that the
value is indeed <em>safe</em>.</p>
   <p class="note" role="note"><span>Note:</span> This allows the authors to specify the intention when creating a given
value, and the user agents to introduce checks based on the type of
such value to preserve the authors' intent. For example, if
authors intend a value to be used as an HTML snippet, an attempt to
load a script from that value would fail.</p>
   <p class="note" role="note"><span>Note:</span> All Trusted Types wrap over an immutable string, specified when the
objects are created. These objects are unforgable in a sense that
there is no JavaScript-exposed way to replace the inner string value
of a given object - it’s stored in an internal slot with no setter
exposed.</p>
   <p class="note" role="note"><span>Note:</span> All Trusted Types stringifiers return the inner string value.
This makes it easy to incrementally migrate the application code into using
Trusted Types in place of DOM strings (it’s possible to start
producing types in parts of the application, while still using and
accepting strings in other parts of the codebase). In that sense,
Trusted Types are backwards-compatible with the regular DOM APIs.</p>
   <h4 class="heading settled" data-level="2.2.1" id="trusted-html"><span class="secno">2.2.1. </span><span class="content"><dfn class="css" data-dfn-type="type" data-export id="typedef-trustedhtml">TrustedHTML<a class="self-link" href="#typedef-trustedhtml"></a></dfn></span><a class="self-link" href="#trusted-html"></a></h4>
   <p>The TrustedHTML interface represents a string that a developer can
confidently insert into an <a data-link-type="dfn" href="#injection-sink" id="ref-for-injection-sink③">injection sink</a> that will render it as HTML.
These objects are immutable
wrappers around a string, constructed via a <code class="idl"><a data-link-type="idl" href="#trustedtypepolicy" id="ref-for-trustedtypepolicy">TrustedTypePolicy</a></code>'s <code class="idl"><a data-link-type="idl">createHTML</a></code> method.</p>
<pre class="idl highlight def">[<a class="idl-code" data-link-type="extended-attribute" href="https://heycam.github.io/webidl/#Exposed" id="ref-for-Exposed"><c- g>Exposed</c-></a>=<c- n>Window</c->]
<c- b>interface</c-> <dfn class="dfn-paneled idl-code" data-dfn-type="interface" data-export id="trustedhtml"><code><c- g>TrustedHTML</c-></code></dfn> {
  <dfn data-dfn-for="TrustedHTML" data-dfn-type="dfn" data-export data-lt="stringification behavior" id="TrustedHTML-stringification-behavior"><c- b>stringifier</c-><a class="self-link" href="#TrustedHTML-stringification-behavior"></a></dfn>;
};
</pre>
   <p>TrustedHTML objects have a <code>[[Data]]</code> internal slot which holds a
DOMString. The slot’s value is set when the object is created, and
will never change during its lifetime.</p>
   <p>To stringify a TrustedHTML object, return the DOMString from its <code>[[Data]]</code> internal slot.</p>
   <h4 class="heading settled" data-level="2.2.2" id="trusted-script"><span class="secno">2.2.2. </span><span class="content"><dfn class="css" data-dfn-type="type" data-export id="typedef-trustedscript">TrustedScript<a class="self-link" href="#typedef-trustedscript"></a></dfn></span><a class="self-link" href="#trusted-script"></a></h4>
   <p>The TrustedScript interface represents a string with an uncompiled
script body that a developer can confidently pass into an <a data-link-type="dfn" href="#injection-sink" id="ref-for-injection-sink④">injection sink</a> that might lead to executing that script.
These objects are immutable wrappers
around a string, constructed via a <code class="idl"><a data-link-type="idl" href="#trustedtypepolicy" id="ref-for-trustedtypepolicy①">TrustedTypePolicy</a></code>'s <code class="idl"><a data-link-type="idl">createScript</a></code> method.</p>
<pre class="idl highlight def">[<a class="idl-code" data-link-type="extended-attribute" href="https://heycam.github.io/webidl/#Exposed" id="ref-for-Exposed①"><c- g>Exposed</c-></a>=<c- n>Window</c->]
<c- b>interface</c-> <dfn class="dfn-paneled idl-code" data-dfn-type="interface" data-export id="trustedscript"><code><c- g>TrustedScript</c-></code></dfn> {
  <dfn data-dfn-for="TrustedScript" data-dfn-type="dfn" data-export data-lt="stringification behavior" id="TrustedScript-stringification-behavior"><c- b>stringifier</c-><a class="self-link" href="#TrustedScript-stringification-behavior"></a></dfn>;
};
</pre>
   <p>TrustedScript objects have a <code>[[Data]]</code> internal slot which holds a
DOMString. The slot’s value is set when the object is created, and
will never change during its lifetime.</p>
   <p>To stringify a TrustedScript object, return the DOMString from its <code>[[Data]]</code> internal slot.</p>
   <h4 class="heading settled" data-level="2.2.3" id="trused-script-url"><span class="secno">2.2.3. </span><span class="content"><dfn class="css" data-dfn-type="type" data-export id="typedef-trustedscripturl">TrustedScriptURL<a class="self-link" href="#typedef-trustedscripturl"></a></dfn></span><a class="self-link" href="#trused-script-url"></a></h4>
   <p>The TrustedScriptURL interface represents a string that a developer
can confidently pass into an <a data-link-type="dfn" href="#injection-sink" id="ref-for-injection-sink⑤">injection sink</a> that will parse it as a URL of
an external script resource.
These objects are immutable wrappers around a
string, constructed via a <code class="idl"><a data-link-type="idl" href="#trustedtypepolicy" id="ref-for-trustedtypepolicy②">TrustedTypePolicy</a></code>'s <code class="idl"><a data-link-type="idl">createScriptURL</a></code> method.</p>
<pre class="idl highlight def">[<a class="idl-code" data-link-type="extended-attribute" href="https://heycam.github.io/webidl/#Exposed" id="ref-for-Exposed②"><c- g>Exposed</c-></a>=<c- n>Window</c->]
<c- b>interface</c-> <dfn class="dfn-paneled idl-code" data-dfn-type="interface" data-export id="trustedscripturl"><code><c- g>TrustedScriptURL</c-></code></dfn> {
  <dfn data-dfn-for="TrustedScriptURL" data-dfn-type="dfn" data-export data-lt="stringification behavior" id="TrustedScriptURL-stringification-behavior"><c- b>stringifier</c-><a class="self-link" href="#TrustedScriptURL-stringification-behavior"></a></dfn>;
};
</pre>
   <p>TrustedScriptURL objects have a <code>[[Data]]</code> internal slot which holds a
USVString. The slot’s value is set when the object is created, and
will never change during its lifetime.</p>
   <p>To stringify a TrustedScriptURL object, return the USVString from its <code>[[Data]]</code> internal slot.</p>
   <h3 class="heading settled" data-level="2.3" id="policies"><span class="secno">2.3. </span><span class="content">Policies</span><a class="self-link" href="#policies"></a></h3>
   <p>Trusted Types can only be created via user-defined
and immutable policies that define rules for converting a string into
a given Trusted Type object. Policies allows the authors to specify custom,
programmatic rules that Trusted Types must adhere to.</p>
   <div class="example" id="sanitizing-policy">
    <a class="self-link" href="#sanitizing-policy"></a> Authors may define a
policy that will sanitize an HTML string, allowing only a subset of
tags and attributes that are known not to cause JavaScript
execution. Any <code class="idl"><a data-link-type="idl" href="#trustedhtml" id="ref-for-trustedhtml">TrustedHTML</a></code> object created through this policy can then
be safely used in the application, and e.g. passed to <code>innerHTML</code> setter - even if the input value was controlled by the attacker, the
policy rules neutralized it to adhere to policy-specific
contract. 
<pre class="highlight"><c- kr>const</c-> sanitizingPolicy <c- o>=</c-> trustedTypes<c- p>.</c->createPolicy<c- p>(</c-><c- t>'sanitize-html'</c-><c- p>,</c-> <c- p>{</c->
  createHTML<c- o>:</c-> <c- p>(</c->input<c- p>)</c-> <c- p>=></c-> myTrustedSanitizer<c- p>(</c->input<c- p>,</c-> <c- p>{</c-> superSafe<c- o>:</c-> <c- t>'ok'</c-><c- p>}),</c->
<c- p>});</c->

myDiv<c- p>.</c->innerHTML <c- o>=</c-> sanitizingPolicy<c- p>.</c->createHTML<c- p>(</c->untrustedValue<c- p>);</c->
</pre>
   </div>
   <p class="note" role="note"><span>Note:</span> <a data-link-type="dfn" href="#trusted-type" id="ref-for-trusted-type">Trusted Type</a> objects wrap values that are explicitly trusted by
the author. As such, creating a Trusted Type object instance becomes a de
facto DOM XSS <a data-link-type="dfn" href="#injection-sink" id="ref-for-injection-sink⑥">injection sink</a>, and hence code that creates Trusted Type
instances is security-critical. To allow for strict control over Trusted Type
object creation we don’t expose the constructors of those
directly, but require policy usage.</p>
   <p>Multiple policies can be created in a given <a data-link-type="dfn" href="https://html.spec.whatwg.org/multipage/webappapis.html#concept-global-object-realm" id="ref-for-concept-global-object-realm">Realm</a>, allowing the
applications to define different rules for different parts of the
codebase.</p>
   <div class="example" id="policy-reference">
    <a class="self-link" href="#policy-reference"></a> Library initialized with a policy allowing it to load additional scripts from
a given host. 
<pre class="highlight"><c- kr>const</c-> cdnScriptsPolicy <c- o>=</c-> trustedTypes<c- p>.</c->createPolicy<c- p>(</c-><c- t>'cdn-scripts'</c-><c- p>,</c-> <c- p>{</c->
  createScriptURL<c- p>(</c->url<c- p>)</c-> <c- p>{</c->
    <c- kr>const</c-> parsed <c- o>=</c-> <c- k>new</c-> URL<c- p>(</c->url<c- p>,</c-> document<c- p>.</c->baseURI<c- p>);</c->
    <c- k>if</c-> <c- p>(</c->parsed<c- p>.</c->origin <c- o>==</c-> <c- t>'https://mycdn.example'</c-><c- p>)</c-> <c- p>{</c->
      <c- k>return</c-> url<c- p>;</c->
    <c- p>}</c->
    <c- k>throw</c-> <c- k>new</c-> TypeError<c- p>(</c-><c- t>'invalid URL'</c-><c- p>);</c->
  <c- p>},</c->
<c- p>});</c->

myLibrary<c- p>.</c->init<c- p>({</c->policy<c- o>:</c-> cdnScriptsPolicy<c- p>});</c->
</pre>
   </div>
   <p class="note" role="note"><span>Note:</span> As Trusted Type objects can only be created via policies, if <a data-link-type="dfn" href="#enforcement" id="ref-for-enforcement①">enforcement</a> is enabled, only the policy code can introduce a DOM
XSS, and hence call-sites of the policies' <code>create*</code> functions are the <em>only</em> security-sensitive code in the entire program. Only this
typically small subset of the entire code base needs to be
security-reviewed for DOM XSS - there’s no need to monitor or review
the <a data-link-type="dfn" href="#injection-sink" id="ref-for-injection-sink⑦">injection sinks</a> themselves, as User Agents <a data-link-type="dfn" href="#enforcement" id="ref-for-enforcement②">enforce</a> that
those sinks will only accept Trusted Type objects, and these in turn
can only be created via policies.</p>
   <p>The <code class="idl"><a data-link-type="idl" href="#dom-trustedtypepolicyfactory-createpolicy" id="ref-for-dom-trustedtypepolicyfactory-createpolicy">createPolicy</a></code> function returns a policy object which <code>create*</code> functions
will create Trusted Type objects after applying the policy
rules.</p>
   <p class="note" role="note"><span>Note:</span> While it’s safe to freely use a policy that sanitizes its input anywhere in the application,
there might be a need to create lax policies to be used internally, and only to be
called with author-controlled input. For example, a client-side HTML
templating library, an HTML sanitizer library, or a JS asynchronous
code plugin loading subsystem each will likely need full control over
HTML or URLs. The API design facilitates that - each policy may only
be used if the callsite can obtain a reference to the policy (a return
value from <code class="idl"><a data-link-type="idl" href="#dom-trustedtypepolicyfactory-createpolicy" id="ref-for-dom-trustedtypepolicyfactory-createpolicy①">createPolicy()</a></code>). As such, policy
references can be treated as <a href="https://en.wikipedia.org/wiki/Object-capability_model">capabilities</a>,
access to which can be controlled using JavaScript techniques
(e.g. via closures, internal function variables, or modules).</p>
   <div class="example" id="policy-capability">
    <a class="self-link" href="#policy-capability"></a> Unsafe no-op policy reachable only from within a single code block to ascertain
that it’s called only with no attacker-controlled values. 
<pre class="highlight"><c- p>(</c-><c- a>function</c-> renderFootnote<c- p>()</c-> <c- p>{</c->
  <c- kr>const</c-> unsafePolicy <c- o>=</c-> trustedTypes<c- p>.</c->createPolicy<c- p>(</c-><c- t>'html'</c-><c- p>,</c-> <c- p>{</c->
    createHTML<c- o>:</c-> input <c- p>=></c-> input<c- p>,</c->
  <c- p>});</c->
  <c- kr>const</c-> footnote <c- o>=</c-> await fetch<c- p>(</c-><c- t>'/footnote.html'</c-><c- p>).</c->then<c- p>(</c->r <c- p>=></c-> r<c- p>.</c->text<c- p>());</c->
  footNote<c- p>.</c->innerHTML <c- o>=</c-> unsafePolicy<c- p>.</c->createHTML<c- p>(</c->footnote<c- p>);</c->
<c- p>})();</c->
</pre>
   </div>
   <h4 class="heading settled" data-level="2.3.1" id="trusted-type-policy-factory"><span class="secno">2.3.1. </span><span class="content"><dfn class="css" data-dfn-type="type" data-export id="typedef-trustedtypepolicyfactory">TrustedTypePolicyFactory<a class="self-link" href="#typedef-trustedtypepolicyfactory"></a></dfn></span><a class="self-link" href="#trusted-type-policy-factory"></a></h4>
   <p>TrustedTypePolicyFactory creates <code class="idl"><a data-link-type="idl" href="#trustedtypepolicy" id="ref-for-trustedtypepolicy③">policies</a></code> and verifies that Trusted Type object instances
were created via one of the policies.</p>
   <p class="note" role="note"><span>Note:</span> This factory object is exposed to JavaScript through <code>window.trustedTypes</code> reference - see <a href="#extensions-to-the-window-interface">§ 4.1.1 Extensions to the Window interface</a>.</p>
<pre class="idl highlight def">[<a class="idl-code" data-link-type="extended-attribute" href="https://heycam.github.io/webidl/#Exposed" id="ref-for-Exposed③"><c- g>Exposed</c-></a>=<c- n>Window</c->] <c- b>interface</c-> <dfn class="dfn-paneled idl-code" data-dfn-type="interface" data-export id="trustedtypepolicyfactory"><code><c- g>TrustedTypePolicyFactory</c-></code></dfn> {
    [<a class="idl-code" data-link-type="extended-attribute" href="https://heycam.github.io/webidl/#Unforgeable" id="ref-for-Unforgeable"><c- g>Unforgeable</c-></a>] <a class="n" data-link-type="idl-name" href="#trustedtypepolicy" id="ref-for-trustedtypepolicy④"><c- n>TrustedTypePolicy</c-></a> <a class="idl-code" data-link-type="method" href="#dom-trustedtypepolicyfactory-createpolicy" id="ref-for-dom-trustedtypepolicyfactory-createpolicy②"><c- g>createPolicy</c-></a>(
        <a class="idl-code" data-link-type="interface" href="https://heycam.github.io/webidl/#idl-DOMString" id="ref-for-idl-DOMString"><c- b>DOMString</c-></a> <dfn class="idl-code" data-dfn-for="TrustedTypePolicyFactory/createPolicy(policyName, policyOptions), TrustedTypePolicyFactory/createPolicy(policyName)" data-dfn-type="argument" data-export id="dom-trustedtypepolicyfactory-createpolicy-policyname-policyoptions-policyname"><code><c- g>policyName</c-></code><a class="self-link" href="#dom-trustedtypepolicyfactory-createpolicy-policyname-policyoptions-policyname"></a></dfn>, <c- b>optional</c-> <a class="n" data-link-type="idl-name" href="#dictdef-trustedtypepolicyoptions" id="ref-for-dictdef-trustedtypepolicyoptions"><c- n>TrustedTypePolicyOptions</c-></a> <dfn class="idl-code" data-dfn-for="TrustedTypePolicyFactory/createPolicy(policyName, policyOptions), TrustedTypePolicyFactory/createPolicy(policyName)" data-dfn-type="argument" data-export id="dom-trustedtypepolicyfactory-createpolicy-policyname-policyoptions-policyoptions"><code><c- g>policyOptions</c-></code><a class="self-link" href="#dom-trustedtypepolicyfactory-createpolicy-policyname-policyoptions-policyoptions"></a></dfn>);
    [<a class="idl-code" data-link-type="extended-attribute" href="https://heycam.github.io/webidl/#Unforgeable" id="ref-for-Unforgeable①"><c- g>Unforgeable</c-></a>] <c- b>sequence</c->&lt;<a class="idl-code" data-link-type="interface" href="https://heycam.github.io/webidl/#idl-DOMString" id="ref-for-idl-DOMString①"><c- b>DOMString</c-></a>> <a class="idl-code" data-link-type="method" href="#dom-trustedtypepolicyfactory-getpolicynames" id="ref-for-dom-trustedtypepolicyfactory-getpolicynames"><c- g>getPolicyNames</c-></a>();
    [<a class="idl-code" data-link-type="extended-attribute" href="https://heycam.github.io/webidl/#Unforgeable" id="ref-for-Unforgeable②"><c- g>Unforgeable</c-></a>] <a class="idl-code" data-link-type="interface" href="https://heycam.github.io/webidl/#idl-boolean" id="ref-for-idl-boolean"><c- b>boolean</c-></a> <a class="idl-code" data-link-type="method" href="#dom-trustedtypepolicyfactory-ishtml" id="ref-for-dom-trustedtypepolicyfactory-ishtml"><c- g>isHTML</c-></a>(<c- b>any</c-> <dfn class="idl-code" data-dfn-for="TrustedTypePolicyFactory/isHTML(value)" data-dfn-type="argument" data-export id="dom-trustedtypepolicyfactory-ishtml-value-value"><code><c- g>value</c-></code><a class="self-link" href="#dom-trustedtypepolicyfactory-ishtml-value-value"></a></dfn>);
    [<a class="idl-code" data-link-type="extended-attribute" href="https://heycam.github.io/webidl/#Unforgeable" id="ref-for-Unforgeable③"><c- g>Unforgeable</c-></a>] <a class="idl-code" data-link-type="interface" href="https://heycam.github.io/webidl/#idl-boolean" id="ref-for-idl-boolean①"><c- b>boolean</c-></a> <a class="idl-code" data-link-type="method" href="#dom-trustedtypepolicyfactory-isscript" id="ref-for-dom-trustedtypepolicyfactory-isscript"><c- g>isScript</c-></a>(<c- b>any</c-> <dfn class="idl-code" data-dfn-for="TrustedTypePolicyFactory/isScript(value)" data-dfn-type="argument" data-export id="dom-trustedtypepolicyfactory-isscript-value-value"><code><c- g>value</c-></code><a class="self-link" href="#dom-trustedtypepolicyfactory-isscript-value-value"></a></dfn>);
    [<a class="idl-code" data-link-type="extended-attribute" href="https://heycam.github.io/webidl/#Unforgeable" id="ref-for-Unforgeable④"><c- g>Unforgeable</c-></a>] <a class="idl-code" data-link-type="interface" href="https://heycam.github.io/webidl/#idl-boolean" id="ref-for-idl-boolean②"><c- b>boolean</c-></a> <a class="idl-code" data-link-type="method" href="#dom-trustedtypepolicyfactory-isscripturl" id="ref-for-dom-trustedtypepolicyfactory-isscripturl"><c- g>isScriptURL</c-></a>(<c- b>any</c-> <dfn class="idl-code" data-dfn-for="TrustedTypePolicyFactory/isScriptURL(value)" data-dfn-type="argument" data-export id="dom-trustedtypepolicyfactory-isscripturl-value-value"><code><c- g>value</c-></code><a class="self-link" href="#dom-trustedtypepolicyfactory-isscripturl-value-value"></a></dfn>);
    [<a class="idl-code" data-link-type="extended-attribute" href="https://heycam.github.io/webidl/#Unforgeable" id="ref-for-Unforgeable⑤"><c- g>Unforgeable</c-></a>] <c- b>readonly</c-> <c- b>attribute</c-> <a class="n" data-link-type="idl-name" href="#trustedhtml" id="ref-for-trustedhtml①"><c- n>TrustedHTML</c-></a> <a class="idl-code" data-link-type="attribute" data-readonly data-type="TrustedHTML" href="#dom-trustedtypepolicyfactory-emptyhtml" id="ref-for-dom-trustedtypepolicyfactory-emptyhtml"><c- g>emptyHTML</c-></a>;
    <a class="idl-code" data-link-type="interface" href="https://heycam.github.io/webidl/#idl-DOMString" id="ref-for-idl-DOMString②"><c- b>DOMString</c-></a>? <a class="idl-code" data-link-type="method" href="#dom-trustedtypepolicyfactory-getattributetype" id="ref-for-dom-trustedtypepolicyfactory-getattributetype"><c- g>getAttributeType</c-></a>(
        <a class="idl-code" data-link-type="interface" href="https://heycam.github.io/webidl/#idl-DOMString" id="ref-for-idl-DOMString③"><c- b>DOMString</c-></a> <dfn class="idl-code" data-dfn-for="TrustedTypePolicyFactory/getAttributeType(tagName, attribute, elementNs, attrNs), TrustedTypePolicyFactory/getAttributeType(tagName, attribute, elementNs), TrustedTypePolicyFactory/getAttributeType(tagName, attribute)" data-dfn-type="argument" data-export id="dom-trustedtypepolicyfactory-getattributetype-tagname-attribute-elementns-attrns-tagname"><code><c- g>tagName</c-></code><a class="self-link" href="#dom-trustedtypepolicyfactory-getattributetype-tagname-attribute-elementns-attrns-tagname"></a></dfn>,
        <a class="idl-code" data-link-type="interface" href="https://heycam.github.io/webidl/#idl-DOMString" id="ref-for-idl-DOMString④"><c- b>DOMString</c-></a> <dfn class="idl-code" data-dfn-for="TrustedTypePolicyFactory/getAttributeType(tagName, attribute, elementNs, attrNs), TrustedTypePolicyFactory/getAttributeType(tagName, attribute, elementNs), TrustedTypePolicyFactory/getAttributeType(tagName, attribute)" data-dfn-type="argument" data-export id="dom-trustedtypepolicyfactory-getattributetype-tagname-attribute-elementns-attrns-attribute"><code><c- g>attribute</c-></code><a class="self-link" href="#dom-trustedtypepolicyfactory-getattributetype-tagname-attribute-elementns-attrns-attribute"></a></dfn>,
        <c- b>optional</c-> <a class="idl-code" data-link-type="interface" href="https://heycam.github.io/webidl/#idl-DOMString" id="ref-for-idl-DOMString⑤"><c- b>DOMString</c-></a> <dfn class="idl-code" data-dfn-for="TrustedTypePolicyFactory/getAttributeType(tagName, attribute, elementNs, attrNs), TrustedTypePolicyFactory/getAttributeType(tagName, attribute, elementNs), TrustedTypePolicyFactory/getAttributeType(tagName, attribute)" data-dfn-type="argument" data-export id="dom-trustedtypepolicyfactory-getattributetype-tagname-attribute-elementns-attrns-elementns"><code><c- g>elementNs</c-></code><a class="self-link" href="#dom-trustedtypepolicyfactory-getattributetype-tagname-attribute-elementns-attrns-elementns"></a></dfn> = "",
        <c- b>optional</c-> <a class="idl-code" data-link-type="interface" href="https://heycam.github.io/webidl/#idl-DOMString" id="ref-for-idl-DOMString⑥"><c- b>DOMString</c-></a> <dfn class="idl-code" data-dfn-for="TrustedTypePolicyFactory/getAttributeType(tagName, attribute, elementNs, attrNs), TrustedTypePolicyFactory/getAttributeType(tagName, attribute, elementNs), TrustedTypePolicyFactory/getAttributeType(tagName, attribute)" data-dfn-type="argument" data-export id="dom-trustedtypepolicyfactory-getattributetype-tagname-attribute-elementns-attrns-attrns"><code><c- g>attrNs</c-></code><a class="self-link" href="#dom-trustedtypepolicyfactory-getattributetype-tagname-attribute-elementns-attrns-attrns"></a></dfn> = "");
    <a class="idl-code" data-link-type="interface" href="https://heycam.github.io/webidl/#idl-DOMString" id="ref-for-idl-DOMString⑦"><c- b>DOMString</c-></a>? <a class="idl-code" data-link-type="method" href="#dom-trustedtypepolicyfactory-getpropertytype" id="ref-for-dom-trustedtypepolicyfactory-getpropertytype"><c- g>getPropertyType</c-></a>(
        <a class="idl-code" data-link-type="interface" href="https://heycam.github.io/webidl/#idl-DOMString" id="ref-for-idl-DOMString⑧"><c- b>DOMString</c-></a> <dfn class="idl-code" data-dfn-for="TrustedTypePolicyFactory/getPropertyType(tagName, property, elementNs), TrustedTypePolicyFactory/getPropertyType(tagName, property)" data-dfn-type="argument" data-export id="dom-trustedtypepolicyfactory-getpropertytype-tagname-property-elementns-tagname"><code><c- g>tagName</c-></code><a class="self-link" href="#dom-trustedtypepolicyfactory-getpropertytype-tagname-property-elementns-tagname"></a></dfn>,
        <a class="idl-code" data-link-type="interface" href="https://heycam.github.io/webidl/#idl-DOMString" id="ref-for-idl-DOMString⑨"><c- b>DOMString</c-></a> <dfn class="idl-code" data-dfn-for="TrustedTypePolicyFactory/getPropertyType(tagName, property, elementNs), TrustedTypePolicyFactory/getPropertyType(tagName, property)" data-dfn-type="argument" data-export id="dom-trustedtypepolicyfactory-getpropertytype-tagname-property-elementns-property"><code><c- g>property</c-></code><a class="self-link" href="#dom-trustedtypepolicyfactory-getpropertytype-tagname-property-elementns-property"></a></dfn>,
        <c- b>optional</c-> <a class="idl-code" data-link-type="interface" href="https://heycam.github.io/webidl/#idl-DOMString" id="ref-for-idl-DOMString①⓪"><c- b>DOMString</c-></a> <dfn class="idl-code" data-dfn-for="TrustedTypePolicyFactory/getPropertyType(tagName, property, elementNs), TrustedTypePolicyFactory/getPropertyType(tagName, property)" data-dfn-type="argument" data-export id="dom-trustedtypepolicyfactory-getpropertytype-tagname-property-elementns-elementns"><code><c- g>elementNs</c-></code><a class="self-link" href="#dom-trustedtypepolicyfactory-getpropertytype-tagname-property-elementns-elementns"></a></dfn> = "");
    <c- b>readonly</c-> <c- b>attribute</c-> <a class="n" data-link-type="idl-name" href="#trustedtypepolicy" id="ref-for-trustedtypepolicy⑤"><c- n>TrustedTypePolicy</c-></a>? <a class="idl-code" data-link-type="attribute" data-readonly data-type="TrustedTypePolicy?" href="#dom-trustedtypepolicyfactory-defaultpolicy" id="ref-for-dom-trustedtypepolicyfactory-defaultpolicy"><c- g>defaultPolicy</c-></a>;
};
</pre>
   <p>Internal slot <code>[[DefaultPolicy]]</code> may contain a <code class="idl"><a data-link-type="idl" href="#trustedtypepolicy" id="ref-for-trustedtypepolicy⑥">TrustedTypePolicy</a></code> object,
and is initially empty.</p>
   <p>Internal slot <code>[[CreatedPolicyNames]]</code> is an <a data-link-type="dfn" href="https://infra.spec.whatwg.org/#ordered-set" id="ref-for-ordered-set">ordered set</a> of strings,
initially empty.</p>
   <div>
    <dl>
     <dt data-md><dfn class="dfn-paneled idl-code" data-dfn-for="TrustedTypePolicyFactory" data-dfn-type="method" data-export data-lt="createPolicy(policyName, policyOptions)|createPolicy(policyName)" id="dom-trustedtypepolicyfactory-createpolicy"><code>createPolicy(policyName, policyOptions)</code></dfn>
     <dd data-md>
      <p>Creates a policy object that will implement the rules
passed in the <code class="idl"><a data-link-type="idl" href="#dictdef-trustedtypepolicyoptions" id="ref-for-dictdef-trustedtypepolicyoptions①">TrustedTypePolicyOptions</a></code> <var>policyOptions</var> object.
The allowed policy names may be restricted by <a href="#content-security-policy-hdr">Content Security Policy</a>.
If the policy name is not on the whitelist defined in the <a data-link-type="dfn" href="#trusted-types-directive" id="ref-for-trusted-types-directive">trusted-types</a> CSP directive,
the policy creation fails with a <a href="https://www.w3.org/TR/2016/REC-WebIDL-1-20161215/#idl-Error">TypeError</a>.
Also, if unique policy names are enforced (i.e. <code>trusted-types *</code> is not used),
and <code>createPolicy</code> is called more than once with any given <code>policyName</code>,
policy creation fails with a TypeError.</p>
      <div class="example" id="create-policy-example">
       <a class="self-link" href="#create-policy-example"></a> 
<pre class="highlight"><c- c1>// HTTP Response header: Content-Security-Policy: trusted-types foo</c->
trustedTypes<c- p>.</c->createPolicy<c- p>(</c-><c- u>"foo"</c-><c- p>,</c-> <c- p>{});</c-> <c- c1>// ok.</c->
trustedTypes<c- p>.</c->createPolicy<c- p>(</c-><c- u>"bar"</c-><c- p>,</c-> <c- p>{});</c-> <c- c1>// throws - name not on the whitelist.</c->
trustedTypes<c- p>.</c->createPolicy<c- p>(</c-><c- u>"foo"</c-><c- p>,</c-> <c- p>{});</c-> <c- c1>// throws - duplicate name.</c->
</pre>
      </div>
      <p>Returns the result of executing a <a data-link-type="abstract-op" href="#abstract-opdef-create-a-trusted-type-policy" id="ref-for-abstract-opdef-create-a-trusted-type-policy">Create a Trusted Type Policy</a> algorithm,
with the following arguments:</p>
      <dl>
       <dt>factory
       <dd><a data-link-type="dfn" href="https://dom.spec.whatwg.org/#context-object" id="ref-for-context-object">context object</a>
       <dt>policyName
       <dd><var>policyName</var> 
       <dt>options
       <dd><var>policyOptions</var>
       <dt>global
       <dd><a data-link-type="dfn" href="https://dom.spec.whatwg.org/#context-object" id="ref-for-context-object①">context object</a>'s <a data-link-type="dfn" href="https://html.spec.whatwg.org/multipage/webappapis.html#concept-relevant-global" id="ref-for-concept-relevant-global">relevant global object</a>
      </dl>
      <div class="example" id="create-and-used-unexposed-policy">
       <a class="self-link" href="#create-and-used-unexposed-policy"></a> 
<pre class="highlight"><c- kr>const</c-> myPolicy <c- o>=</c-> trustedTypes<c- p>.</c->createPolicy<c- p>(</c-><c- t>'myPolicy'</c-><c- p>,</c-> <c- p>{</c->
  <c- c1>// This security-critical code needs a security review;</c->
  <c- c1>// a flaw in this code could cause DOM XSS.</c->
  createHTML<c- p>(</c->input<c- p>)</c-> <c- p>{</c-> <c- k>return</c-> aSanitizer<c- p>.</c->sanitize<c- p>(</c->input<c- p>)</c-> <c- p>},</c->
  createScriptURL<c- p>(</c->input<c- p>)</c-> <c- p>{</c->
    <c- kr>const</c-> u <c- o>=</c-> <c- k>new</c-> URL<c- p>(</c->dirty<c- p>,</c-> document<c- p>.</c->baseURI<c- p>);</c->
    <c- k>if</c-> <c- p>(</c->APPLICATION_CONFIG<c- p>.</c->scriptOrigins<c- p>.</c->includes<c- p>(</c->u<c- p>.</c->origin<c- p>))</c-> <c- p>{</c->
      <c- k>return</c-> u<c- p>.</c->href<c- p>;</c->
    <c- p>}</c->
    <c- k>throw</c-> <c- k>new</c-> Error<c- p>(</c-><c- t>'Cannot load scripts from this origin'</c-><c- p>);</c->
  <c- p>},</c->
<c- p>});</c->

document<c- p>.</c->querySelector<c- p>(</c-><c- u>"#foo"</c-><c- p>).</c->innerHTML <c- o>=</c-> myPolicy<c- p>.</c->createHTML<c- p>(</c->aValue<c- p>);</c->
scriptElement<c- p>.</c->src <c- o>=</c-> myPolicy<c- p>.</c->createScriptURL<c- p>(</c->
    <c- t>'https://scripts.myapp.example/script.js'</c-><c- p>);</c->
</pre>
      </div>
     <dt data-md><dfn class="dfn-paneled idl-code" data-dfn-for="TrustedTypePolicyFactory" data-dfn-type="method" data-export id="dom-trustedtypepolicyfactory-getpolicynames"><code>getPolicyNames()</code></dfn>
     <dd data-md>
      <p>This function returns the names of all the policies that were already created.</p>
      <p>Returns a new list, comprising of all entries  of the <code>[[CreatedPolicyNames]]</code> slot.</p>
      <div class="example" id="get-policy-names-example">
       <a class="self-link" href="#get-policy-names-example"></a> 
<pre class="highlight">trustedTypes<c- p>.</c->createPolicy<c- p>(</c-><c- t>'foo'</c-><c- p>,</c-> <c- p>...);</c->
trustedTypes<c- p>.</c->createPolicy<c- p>(</c-><c- t>'bar'</c-><c- p>,</c-> <c- p>...);</c->
trustedTypes<c- p>.</c->getPolicyNames<c- p>();</c-> <c- c1>// ['foo', 'bar']</c->
</pre>
      </div>
     <dt data-md><dfn class="dfn-paneled idl-code" data-dfn-for="TrustedTypePolicyFactory" data-dfn-type="method" data-export id="dom-trustedtypepolicyfactory-ishtml"><code>isHTML(value)</code></dfn>
     <dd data-md>
      <p>Returns true if value is an instance of <code class="idl"><a data-link-type="idl" href="#trustedhtml" id="ref-for-trustedhtml②">TrustedHTML</a></code> and has its <code>[[Data]]</code> internal slot set, false otherwise.</p>
      <p class="note" role="note"><span>Note:</span> <code>is*</code> functions are used to check if a given object is truly a legitimate <a data-link-type="dfn" href="#trusted-type" id="ref-for-trusted-type①">Trusted Type</a> object (i.e. it was created via one of the configured
policies). This is to be able to detect a forgery of the objects via
e.g. <a href="https://tc39.github.io/ecma262/#sec-object.create">Object.create</a> or prototype chains manipulation.</p>
      <div class="example" id="is-html-example">
       <a class="self-link" href="#is-html-example"></a> 
<pre class="highlight"><c- kr>const</c-> html <c- o>=</c-> policy<c- p>.</c->createHTML<c- p>(</c-><c- t>'&lt;div>'</c-><c- p>);</c->
trustedTypes<c- p>.</c->isHTML<c- p>(</c->html<c- p>);</c-> <c- c1>// true</c->

<c- kr>const</c-> fake <c- o>=</c-> Object<c- p>.</c->create<c- p>(</c->TrustedHTML<c- p>.</c->prototype<c- p>);</c->
trustedTypes<c- p>.</c->isHTML<c- p>(</c->fake<c- p>);</c-> <c- c1>// false</c->

trustedTypes<c- p>.</c->isHTML<c- p>(</c-><c- u>"&lt;div>plain string&lt;/div>"</c-><c- p>);</c-> <c- c1>// false</c->
</pre>
      </div>
     <dt data-md><dfn class="dfn-paneled idl-code" data-dfn-for="TrustedTypePolicyFactory" data-dfn-type="method" data-export id="dom-trustedtypepolicyfactory-isscript"><code>isScript(value)</code></dfn>
     <dd data-md>
      <p>Returns true if value is an instance of <code class="idl"><a data-link-type="idl" href="#trustedscript" id="ref-for-trustedscript">TrustedScript</a></code> and has its <code>[[Data]]</code> internal slot set, false otherwise.</p>
     <dt data-md><dfn class="dfn-paneled idl-code" data-dfn-for="TrustedTypePolicyFactory" data-dfn-type="method" data-export id="dom-trustedtypepolicyfactory-isscripturl"><code>isScriptURL(value)</code></dfn>
     <dd data-md>
      <p>Returns true if value is an instance of <code class="idl"><a data-link-type="idl" href="#trustedscripturl" id="ref-for-trustedscripturl">TrustedScriptURL</a></code> and has its <code>[[Data]]</code> internal slot set, false otherwise.</p>
     <dt data-md><dfn class="dfn-paneled idl-code" data-dfn-for="TrustedTypePolicyFactory" data-dfn-type="method" data-export data-lt="getPropertyType(tagName, property, elementNs)|getPropertyType(tagName, property)" id="dom-trustedtypepolicyfactory-getpropertytype"><code>getPropertyType(tagName, property, elementNs)</code></dfn>
     <dd data-md>
      <p>Allows the authors to check if a Trusted Type is required for a given <a data-link-type="dfn" href="https://dom.spec.whatwg.org/#concept-namednodemap-element" id="ref-for-concept-namednodemap-element">Element</a>'s
property (IDL attribute).</p>
      <p>This function returns the result of the following algorithm:</p>
      <ol>
       <li data-md>
        <p>Set <var>localName</var> to <var>tagName</var> in <a data-link-type="dfn" href="https://infra.spec.whatwg.org/#ascii-lowercase" id="ref-for-ascii-lowercase">ASCII lowercase</a>.</p>
       <li data-md>
        <p>If <var>elementNs</var> is an empty string, set <var>elementNs</var> to <a data-link-type="dfn" href="https://infra.spec.whatwg.org/#html-namespace" id="ref-for-html-namespace">HTML namespace</a>.</p>
       <li data-md>
        <p>Let <var>interface</var> be the <a data-link-type="dfn" href="https://dom.spec.whatwg.org/#concept-element-interface" id="ref-for-concept-element-interface">element interface</a> for <var>localName</var> and <var>elementNs</var>.</p>
       <li data-md>
        <p>If <var>interface</var> has an IDL <a data-link-type="dfn" href="https://heycam.github.io/webidl/#dfn-attribute" id="ref-for-dfn-attribute">attribute</a> member which identifier is <var>attribute</var>, and <code class="idl"><a data-link-type="idl" href="#extendedattrdef-trustedtypes" id="ref-for-extendedattrdef-trustedtypes">TrustedTypes</a></code> IDL extended attribute appears on that attribute, return
stringified <code class="idl"><a data-link-type="idl" href="#extendedattrdef-trustedtypes" id="ref-for-extendedattrdef-trustedtypes①">TrustedTypes</a></code>'s identifier and abort futher steps.</p>
        <p class="note" role="note"><span>Note:</span> This also takes into account all members of <a data-link-type="dfn" href="https://heycam.github.io/webidl/#interface-mixin" id="ref-for-interface-mixin">interface mixins</a> that <var>interface</var> <a data-link-type="dfn" href="https://heycam.github.io/webidl/#include" id="ref-for-include">includes</a>.</p>
       <li data-md>
        <p>Return null.</p>
      </ol>
      <div class="example" id="get-property-type-example">
       <a class="self-link" href="#get-property-type-example"></a> 
<pre class="highlight">trustedTypes<c- p>.</c->getPropertyType<c- p>(</c-><c- t>'div'</c-><c- p>,</c-> <c- t>'innerHTML'</c-><c- p>);</c-> <c- c1>// "TrustedHTML"</c->
trustedTypes<c- p>.</c->getPropertyType<c- p>(</c-><c- t>'foo'</c-><c- p>,</c-> <c- t>'bar'</c-><c- p>);</c-> <c- c1>// undefined</c->
</pre>
      </div>
     <dt data-md><dfn class="dfn-paneled idl-code" data-dfn-for="TrustedTypePolicyFactory" data-dfn-type="method" data-export data-lt="getAttributeType(tagName, attribute, elementNs, attrNs)|getAttributeType(tagName, attribute, elementNs)|getAttributeType(tagName, attribute)" id="dom-trustedtypepolicyfactory-getattributetype"><code>getAttributeType(tagName, attribute, elementNs, attrNs)</code></dfn>
     <dd data-md>
      <p>Allows the authors to check if, (and if so, which) Trusted Type is required
for a given <a data-link-type="dfn" href="https://dom.spec.whatwg.org/#concept-namednodemap-element" id="ref-for-concept-namednodemap-element①">Element</a>'s <a data-link-type="dfn">content attribute</a>, such that later on the call
to <code>Element.setAttribute</code> passes the correct argument type.</p>
      <p>This function returns the result of the following algorithm:</p>
      <ol>
       <li data-md>
        <p>Set <var>localName</var> to <var>tagName</var> in <a data-link-type="dfn" href="https://infra.spec.whatwg.org/#ascii-lowercase" id="ref-for-ascii-lowercase①">ASCII lowercase</a>.</p>
       <li data-md>
        <p>Set <var>attribute</var> to <var>attribute</var> in <a data-link-type="dfn" href="https://infra.spec.whatwg.org/#ascii-lowercase" id="ref-for-ascii-lowercase②">ASCII lowercase</a>.</p>
       <li data-md>
        <p>If <var>elementNs</var> is an empty string, set <var>elementNs</var> to <a data-link-type="dfn" href="https://infra.spec.whatwg.org/#html-namespace" id="ref-for-html-namespace①">HTML namespace</a>.</p>
       <li data-md>
        <p>If <var>attrNs</var> is an empty string, set <var>attrNs</var> to <var>elementNs</var>’s value.</p>
       <li data-md>
        <p>Let <var>interface</var> be the <a data-link-type="dfn" href="https://dom.spec.whatwg.org/#concept-element-interface" id="ref-for-concept-element-interface①">element interface</a> for <var>localName</var> and <var>elementNs</var>.</p>
       <li data-md>
        <p>If <var>interface</var> does not have an IDL <a data-link-type="dfn" href="https://heycam.github.io/webidl/#dfn-attribute" id="ref-for-dfn-attribute①">attribute</a> that <a data-link-type="dfn" href="https://html.spec.whatwg.org/multipage/common-dom-interfaces.html#reflect" id="ref-for-reflect">reflects</a> a content attribute with <var>localName</var> <a data-link-type="dfn">local name</a> and <var>attrNs</var> <a data-link-type="dfn">namespace</a>,
return undefined and abort further steps. Otherwise, let <var>idlAttribute</var> be that IDL <a data-link-type="dfn" href="https://heycam.github.io/webidl/#dfn-attribute" id="ref-for-dfn-attribute②">attribute</a>.</p>
       <li data-md>
        <p>If <code class="idl"><a data-link-type="idl" href="#extendedattrdef-trustedtypes" id="ref-for-extendedattrdef-trustedtypes②">TrustedTypes</a></code> IDL extended attribute appears on <var>idlAttribute</var>, return
stringified <code class="idl"><a data-link-type="idl" href="#extendedattrdef-trustedtypes" id="ref-for-extendedattrdef-trustedtypes③">TrustedTypes</a></code>'s identifier and abort futher steps.</p>
       <li data-md>
        <p>Return null.</p>
      </ol>
      <div class="example" id="get-attribute-type-example">
       <a class="self-link" href="#get-attribute-type-example"></a> 
<pre class="highlight">trustedTypes<c- p>.</c->getAttributeType<c- p>(</c-><c- t>'script'</c-><c- p>,</c-> <c- t>'SRC'</c-><c- p>);</c-> <c- c1>// "TrustedScriptURL"</c->
trustedTypes<c- p>.</c->getAttributeType<c- p>(</c-><c- t>'foo'</c-><c- p>,</c-> <c- t>'bar'</c-><c- p>);</c-> <c- c1>// undefined</c->
</pre>
      </div>
    </dl>
   </div>
   <div>
    <dl>
     <dt data-md><dfn class="dfn-paneled idl-code" data-dfn-for="TrustedTypePolicyFactory" data-dfn-type="attribute" data-export id="dom-trustedtypepolicyfactory-emptyhtml"><code>emptyHTML</code></dfn>, <span> of type <a data-link-type="idl-name" href="#trustedhtml" id="ref-for-trustedhtml③">TrustedHTML</a>, readonly</span>
     <dd data-md>
      <p>is a <code class="idl"><a data-link-type="idl" href="#trustedhtml" id="ref-for-trustedhtml④">TrustedHTML</a></code> object with its <code>[[Data]]</code> internal slot value set to an empty string.</p>
    </dl>
    <div class="example" id="empty-html-example">
     <a class="self-link" href="#empty-html-example"></a> 
<pre class="highlight">anElement<c- p>.</c->innerHTML <c- o>=</c-> trustedTypes<c- p>.</c->emptyHTML<c- p>;</c-> <c- c1>// no need to create a policy</c->
</pre>
    </div>
    <dl>
     <dt data-md><dfn class="dfn-paneled idl-code" data-dfn-for="TrustedTypePolicyFactory" data-dfn-type="attribute" data-export id="dom-trustedtypepolicyfactory-defaultpolicy"><code>defaultPolicy</code></dfn>, <span> of type <a data-link-type="idl-name" href="#trustedtypepolicy" id="ref-for-trustedtypepolicy⑦">TrustedTypePolicy</a>, readonly, nullable</span>
     <dd data-md>
      <p>Returns the value of <code>[[DefaultPolicy]]</code> internal slot, or null if the slot is empty.</p>
    </dl>
    <div class="example" id="defaultpolicy-example">
     <a class="self-link" href="#defaultpolicy-example"></a> 
<pre class="highlight">trustedTypes<c- p>.</c->defaultPolicy <c- o>===</c-> <c- kc>null</c-><c- p>;</c->  <c- c1>// true</c->
<c- kr>const</c-> dp <c- o>=</c-> trustedTypes<c- p>.</c->createPolicy<c- p>(</c-><c- t>'default'</c-><c- p>,</c-> <c- p>{});</c->
trustedTypes<c- p>.</c->defaultPolicy <c- o>===</c-> dp<c- p>;</c->  <c- c1>// true</c->
</pre>
    </div>
   </div>
   <h4 class="heading settled" data-level="2.3.2" id="trusted-type-policy"><span class="secno">2.3.2. </span><span class="content"><dfn class="css" data-dfn-type="type" data-export id="typedef-trustedtypepolicy">TrustedTypePolicy<a class="self-link" href="#typedef-trustedtypepolicy"></a></dfn></span><a class="self-link" href="#trusted-type-policy"></a></h4>
   <p>Policy objects implement a TrustedTypePolicy interface and define a
group of functions creating Trusted Type objects.
Each of the <code>create*</code> functions converts a string value to a given Trusted Type variant, or
throws a TypeError if a conversion of a given value is disallowed.</p>
<pre class="idl highlight def">[<a class="idl-code" data-link-type="extended-attribute" href="https://heycam.github.io/webidl/#Exposed" id="ref-for-Exposed④"><c- g>Exposed</c-></a>=<c- n>Window</c->]
<c- b>interface</c-> <dfn class="dfn-paneled idl-code" data-dfn-type="interface" data-export id="trustedtypepolicy"><code><c- g>TrustedTypePolicy</c-></code></dfn> {
  [<a class="idl-code" data-link-type="extended-attribute" href="https://heycam.github.io/webidl/#Unforgeable" id="ref-for-Unforgeable⑥"><c- g>Unforgeable</c-></a>] <c- b>readonly</c-> <c- b>attribute</c-> <a class="idl-code" data-link-type="interface" href="https://heycam.github.io/webidl/#idl-DOMString" id="ref-for-idl-DOMString①①"><c- b>DOMString</c-></a> <dfn class="idl-code" data-dfn-for="TrustedTypePolicy" data-dfn-type="attribute" data-export data-readonly data-type="DOMString" id="dom-trustedtypepolicy-name"><code><c- g>name</c-></code><a class="self-link" href="#dom-trustedtypepolicy-name"></a></dfn>;
  [<a class="idl-code" data-link-type="extended-attribute" href="https://heycam.github.io/webidl/#Unforgeable" id="ref-for-Unforgeable⑦"><c- g>Unforgeable</c-></a>] <a class="n" data-link-type="idl-name" href="#trustedhtml" id="ref-for-trustedhtml⑤"><c- n>TrustedHTML</c-></a> <a class="idl-code" data-link-type="method" href="#dom-trustedtypepolicy-createhtml" id="ref-for-dom-trustedtypepolicy-createhtml"><c- g>createHTML</c-></a>(<a class="idl-code" data-link-type="interface" href="https://heycam.github.io/webidl/#idl-DOMString" id="ref-for-idl-DOMString①②"><c- b>DOMString</c-></a> <dfn class="idl-code" data-dfn-for="TrustedTypePolicy/createHTML(input, ...arguments)" data-dfn-type="argument" data-export id="dom-trustedtypepolicy-createhtml-input-arguments-input"><code><c- g>input</c-></code><a class="self-link" href="#dom-trustedtypepolicy-createhtml-input-arguments-input"></a></dfn>, <c- b>any</c->... <dfn class="idl-code" data-dfn-for="TrustedTypePolicy/createHTML(input, ...arguments)" data-dfn-type="argument" data-export id="dom-trustedtypepolicy-createhtml-input-arguments-arguments"><code><c- g>arguments</c-></code><a class="self-link" href="#dom-trustedtypepolicy-createhtml-input-arguments-arguments"></a></dfn>);
  [<a class="idl-code" data-link-type="extended-attribute" href="https://heycam.github.io/webidl/#Unforgeable" id="ref-for-Unforgeable⑧"><c- g>Unforgeable</c-></a>] <a class="n" data-link-type="idl-name" href="#trustedscript" id="ref-for-trustedscript①"><c- n>TrustedScript</c-></a> <a class="idl-code" data-link-type="method" href="#dom-trustedtypepolicy-createscript" id="ref-for-dom-trustedtypepolicy-createscript"><c- g>createScript</c-></a>(<a class="idl-code" data-link-type="interface" href="https://heycam.github.io/webidl/#idl-DOMString" id="ref-for-idl-DOMString①③"><c- b>DOMString</c-></a> <dfn class="idl-code" data-dfn-for="TrustedTypePolicy/createScript(input, ...arguments)" data-dfn-type="argument" data-export id="dom-trustedtypepolicy-createscript-input-arguments-input"><code><c- g>input</c-></code><a class="self-link" href="#dom-trustedtypepolicy-createscript-input-arguments-input"></a></dfn>, <c- b>any</c->... <dfn class="idl-code" data-dfn-for="TrustedTypePolicy/createScript(input, ...arguments)" data-dfn-type="argument" data-export id="dom-trustedtypepolicy-createscript-input-arguments-arguments"><code><c- g>arguments</c-></code><a class="self-link" href="#dom-trustedtypepolicy-createscript-input-arguments-arguments"></a></dfn>);
  [<a class="idl-code" data-link-type="extended-attribute" href="https://heycam.github.io/webidl/#Unforgeable" id="ref-for-Unforgeable⑨"><c- g>Unforgeable</c-></a>] <a class="n" data-link-type="idl-name" href="#trustedscripturl" id="ref-for-trustedscripturl①"><c- n>TrustedScriptURL</c-></a> <a class="idl-code" data-link-type="method" href="#dom-trustedtypepolicy-createscripturl" id="ref-for-dom-trustedtypepolicy-createscripturl"><c- g>createScriptURL</c-></a>(<a class="idl-code" data-link-type="interface" href="https://heycam.github.io/webidl/#idl-DOMString" id="ref-for-idl-DOMString①④"><c- b>DOMString</c-></a> <dfn class="idl-code" data-dfn-for="TrustedTypePolicy/createScriptURL(input, ...arguments)" data-dfn-type="argument" data-export id="dom-trustedtypepolicy-createscripturl-input-arguments-input"><code><c- g>input</c-></code><a class="self-link" href="#dom-trustedtypepolicy-createscripturl-input-arguments-input"></a></dfn>, <c- b>any</c->... <dfn class="idl-code" data-dfn-for="TrustedTypePolicy/createScriptURL(input, ...arguments)" data-dfn-type="argument" data-export id="dom-trustedtypepolicy-createscripturl-input-arguments-arguments"><code><c- g>arguments</c-></code><a class="self-link" href="#dom-trustedtypepolicy-createscripturl-input-arguments-arguments"></a></dfn>);
};
</pre>
   <p>Each policy has a <dfn class="dfn-paneled" data-dfn-for="TrustedTypePolicy" data-dfn-type="dfn" data-noexport id="trustedtypepolicy-name">name</dfn>.</p>
   <p>Each TrustedTypePolicy object has an <code>[[options]]</code> internal slot, holding the <code class="idl"><a data-link-type="idl" href="#dictdef-trustedtypepolicyoptions" id="ref-for-dictdef-trustedtypepolicyoptions②">TrustedTypePolicyOptions</a></code> object describing the actual behavior of the policy.</p>
   <div>
    <dl>
     <dt data-md><dfn class="dfn-paneled idl-code" data-dfn-for="TrustedTypePolicy" data-dfn-type="method" data-export id="dom-trustedtypepolicy-createhtml"><code>createHTML(input, ...arguments)</code></dfn>
     <dd data-md>
      <p>Returns the
result of executing the <a data-link-type="abstract-op" href="#abstract-opdef-create-a-trusted-type" id="ref-for-abstract-opdef-create-a-trusted-type">Create a Trusted Type</a> algorithm, with the
following arguments:</p>
      <dl>
       <dt>policy
       <dd><a href="https://dom.spec.whatwg.org/#context-object">context object</a> 
       <dt>trustedTypeName
       <dd><code>"TrustedHTML"</code>
       <dt>value
       <dd>input
       <dt>arguments
       <dd>arguments
      </dl>
     <dt data-md><dfn class="dfn-paneled idl-code" data-dfn-for="TrustedTypePolicy" data-dfn-type="method" data-export id="dom-trustedtypepolicy-createscript"><code>createScript(input, ...arguments)</code></dfn>
     <dd data-md>
      <p>Returns the
result of executing the <a data-link-type="abstract-op" href="#abstract-opdef-create-a-trusted-type" id="ref-for-abstract-opdef-create-a-trusted-type①">Create a Trusted Type</a> algorithm, with the
following arguments:</p>
      <dl>
       <dt>policy
       <dd><a href="https://dom.spec.whatwg.org/#context-object">context object</a> 
       <dt>trustedTypeName
       <dd><code>"TrustedScript"</code>
       <dt>value
       <dd>input
       <dt>arguments
       <dd>arguments
      </dl>
     <dt data-md><dfn class="dfn-paneled idl-code" data-dfn-for="TrustedTypePolicy" data-dfn-type="method" data-export id="dom-trustedtypepolicy-createscripturl"><code>createScriptURL(input, ...arguments)</code></dfn>
     <dd data-md>
      <p>Returns the
result of executing the <a data-link-type="abstract-op" href="#abstract-opdef-create-a-trusted-type" id="ref-for-abstract-opdef-create-a-trusted-type②">Create a Trusted Type</a> algorithm, with the
following arguments:</p>
      <dl>
       <dt>policy
       <dd><a href="https://dom.spec.whatwg.org/#context-object">context object</a> 
       <dt>trustedTypeName
       <dd><code>"TrustedScriptURL"</code>
       <dt>value
       <dd>input
       <dt>arguments
       <dd>arguments
      </dl>
    </dl>
   </div>
   <h4 class="heading settled" data-level="2.3.3" id="trusted-type-policy-options"><span class="secno">2.3.3. </span><span class="content"><dfn class="css" data-dfn-type="type" data-export id="typedef-trustedtypepolicyoptions">TrustedTypePolicyOptions<a class="self-link" href="#typedef-trustedtypepolicyoptions"></a></dfn></span><a class="self-link" href="#trusted-type-policy-options"></a></h4>
   <p>This dictionary holds author-defined functions for converting string
values into trusted values. These functions do not create <a data-link-type="dfn" href="#trusted-type" id="ref-for-trusted-type②">Trusted Type</a> object instances directly - this behavior is provided by <code class="idl"><a data-link-type="idl" href="#trustedtypepolicy" id="ref-for-trustedtypepolicy⑧">TrustedTypePolicy</a></code>.</p>
<pre class="idl highlight def"><c- b>dictionary</c-> <dfn class="dfn-paneled idl-code" data-dfn-type="dictionary" data-export id="dictdef-trustedtypepolicyoptions"><code><c- g>TrustedTypePolicyOptions</c-></code></dfn> {
   <a class="n" data-link-type="idl-name" href="#callbackdef-createhtmlcallback" id="ref-for-callbackdef-createhtmlcallback"><c- n>CreateHTMLCallback</c-></a>? <dfn class="dfn-paneled idl-code" data-dfn-for="TrustedTypePolicyOptions" data-dfn-type="dict-member" data-export data-type="CreateHTMLCallback? " id="dom-trustedtypepolicyoptions-createhtml"><code><c- g>createHTML</c-></code></dfn>;
   <a class="n" data-link-type="idl-name" href="#callbackdef-createscriptcallback" id="ref-for-callbackdef-createscriptcallback"><c- n>CreateScriptCallback</c-></a>? <dfn class="dfn-paneled idl-code" data-dfn-for="TrustedTypePolicyOptions" data-dfn-type="dict-member" data-export data-type="CreateScriptCallback? " id="dom-trustedtypepolicyoptions-createscript"><code><c- g>createScript</c-></code></dfn>;
   <a class="n" data-link-type="idl-name" href="#callbackdef-createscripturlcallback" id="ref-for-callbackdef-createscripturlcallback"><c- n>CreateScriptURLCallback</c-></a>? <dfn class="dfn-paneled idl-code" data-dfn-for="TrustedTypePolicyOptions" data-dfn-type="dict-member" data-export data-type="CreateScriptURLCallback? " id="dom-trustedtypepolicyoptions-createscripturl"><code><c- g>createScriptURL</c-></code></dfn>;
};
<c- b>callback</c-> <dfn class="dfn-paneled idl-code" data-dfn-type="callback" data-export id="callbackdef-createhtmlcallback"><code><c- g>CreateHTMLCallback</c-></code></dfn> = <a class="idl-code" data-link-type="interface" href="https://heycam.github.io/webidl/#idl-DOMString" id="ref-for-idl-DOMString①⑤"><c- b>DOMString</c-></a> (<a class="idl-code" data-link-type="interface" href="https://heycam.github.io/webidl/#idl-DOMString" id="ref-for-idl-DOMString①⑥"><c- b>DOMString</c-></a> <dfn class="idl-code" data-dfn-for="CreateHTMLCallback" data-dfn-type="argument" data-export id="dom-createhtmlcallback-input"><code><c- g>input</c-></code><a class="self-link" href="#dom-createhtmlcallback-input"></a></dfn>);
<c- b>callback</c-> <dfn class="dfn-paneled idl-code" data-dfn-type="callback" data-export id="callbackdef-createscriptcallback"><code><c- g>CreateScriptCallback</c-></code></dfn> = <a class="idl-code" data-link-type="interface" href="https://heycam.github.io/webidl/#idl-DOMString" id="ref-for-idl-DOMString①⑦"><c- b>DOMString</c-></a> (<a class="idl-code" data-link-type="interface" href="https://heycam.github.io/webidl/#idl-DOMString" id="ref-for-idl-DOMString①⑧"><c- b>DOMString</c-></a> <dfn class="idl-code" data-dfn-for="CreateScriptCallback" data-dfn-type="argument" data-export id="dom-createscriptcallback-input"><code><c- g>input</c-></code><a class="self-link" href="#dom-createscriptcallback-input"></a></dfn>);
<c- b>callback</c-> <dfn class="dfn-paneled idl-code" data-dfn-type="callback" data-export id="callbackdef-createscripturlcallback"><code><c- g>CreateScriptURLCallback</c-></code></dfn> = <a class="idl-code" data-link-type="interface" href="https://heycam.github.io/webidl/#idl-USVString" id="ref-for-idl-USVString"><c- b>USVString</c-></a> (<a class="idl-code" data-link-type="interface" href="https://heycam.github.io/webidl/#idl-DOMString" id="ref-for-idl-DOMString①⑨"><c- b>DOMString</c-></a> <dfn class="idl-code" data-dfn-for="CreateScriptURLCallback" data-dfn-type="argument" data-export id="dom-createscripturlcallback-input"><code><c- g>input</c-></code><a class="self-link" href="#dom-createscripturlcallback-input"></a></dfn>);
</pre>
   <h4 class="heading settled" data-level="2.3.4" id="default-policy-hdr"><span class="secno">2.3.4. </span><span class="content"><dfn class="dfn-paneled" data-dfn-type="dfn" data-noexport id="default-policy">Default policy</dfn></span><a class="self-link" href="#default-policy-hdr"></a></h4>
   <p><em>This section is not normative.</em></p>
   <p>One of the policies, the policy with a <a data-link-type="dfn" href="#trustedtypepolicy-name" id="ref-for-trustedtypepolicy-name">name</a> <code>"default"</code>, is special;
When an <a data-link-type="dfn" href="#injection-sink" id="ref-for-injection-sink⑧">injection sink</a> is passed a string (instead of a
Trusted Type object), this policy will be implicitly called by
the user agent with the string value as the first argument, and the sink name
as a second argument.</p>
   <p>This allows the application to define a fallback behavior to use instead of
causing a violation. The intention is to allow the applications to recover from
an unexpected data flow, and sanitize the
potentially attacker-controlled string "as a last resort", or throw if a safe value
cannot be created.</p>
   <p>If the default policy doesn’t exist, of if it throws, it will cause a CSP
violation, and a TypeError will be thrown.</p>
   <p class="note" role="note"><span>Note:</span> This optional behavior allows for introducing Trusted Type <a data-link-type="dfn" href="#enforcement" id="ref-for-enforcement③">enforcement</a> to applications that are still using legacy code that uses injection sinks.
Needless to say, this policy should
necessarily be defined with very strict rules not to introduce a DOM
XSS vulnerability in unknown parts of the application. In an extreme
case, a lax, no-op default policy could bring the application DOM XSS
security posture back to the pre-Trusted Types level. If possible,
authors should resort to a default policy in a transitional period
only, use it to detect and rewrite their dependencies that use injection
sinks unsafely and eventually phase out the usage of the default policy entirely.</p>
   <p class="note" role="note"><span>Note:</span> See <a href="#get-trusted-type-compliant-string-algorithm">§ 3.4 Get Trusted Type compliant string</a> for details on how
the default policy is applied.</p>
   <div class="example" id="default-policy-example">
    <a class="self-link" href="#default-policy-example"></a> 
<pre class="highlight"><c- c1>// Content-Security-Policy: trusted-types default</c->

trustedTypes<c- p>.</c->createPolicy<c- p>(</c-><c- t>'default'</c-><c- p>,</c-> <c- p>{</c->
  createScriptURL<c- o>:</c-> <c- p>(</c->s<c- p>,</c-> sink<c- p>)</c-> <c- p>=></c-> <c- p>{</c->
    console<c- p>.</c->log<c- p>(</c-><c- u>"Please refactor."</c-><c- p>);</c->
    <c- k>return</c-> s <c- o>+</c-> <c- u>"?default-policy-used&amp;sink="</c-> <c- o>+</c-> encodeURIComponent<c- p>(</c->sink<c- p>);</c->
  <c- p>}</c->
<c- p>});</c->

aScriptElement<c- p>.</c->src <c- o>=</c-> <c- u>"https://cdn.example/script.js"</c-><c- p>;</c->
<c- c1>// Please refactor.</c->
console<c- p>.</c->log<c- p>(</c->aScriptElement<c- p>.</c->src<c- p>);</c->
<c- c1>// https://cdn.example/script.js?default-policy-used&amp;sink=script.src</c->
</pre>
   </div>
   <h3 class="heading settled" data-level="2.4" id="enforcement-hdr"><span class="secno">2.4. </span><span class="content"><dfn class="dfn-paneled" data-dfn-type="dfn" data-noexport id="enforcement">Enforcement</dfn></span><a class="self-link" href="#enforcement-hdr"></a></h3>
   <p class="note" role="note"><span>Note:</span> Enforcement is the process of checking that a value
has an appropriate type before it reaches an <a data-link-type="dfn" href="#injection-sink" id="ref-for-injection-sink⑨">injection sink</a>.</p>
   <p>The JavaScript API that allows authors to create policies and Trusted Types objects from them is always
available (via <code class="idl"><a data-link-type="idl" href="#dom-window-trustedtypes" id="ref-for-dom-window-trustedtypes">trustedTypes</a></code>). Since <a data-link-type="dfn" href="#injection-sink" id="ref-for-injection-sink①⓪">injection sinks</a> stringify their security sensitive
arguments, and <a data-link-type="dfn" href="#trusted-type" id="ref-for-trusted-type③">Trusted Type</a> objects stringify to their inner string values, this allows the authors
to use Trusted Types in place of strings.</p>
   <p>To prevent DOM XSS, on top of the JavaScript code using the Trusted Types, the user agent needs to enforce them i.e.
assert that the injection sinks are <em>never</em> called with string values, and Trusted Type values are used instead.
This section describes how authors may control this enforcing behavior.</p>
   <h4 class="heading settled" data-level="2.4.1" id="content-security-policy-hdr"><span class="secno">2.4.1. </span><span class="content">Content Security Policy</span><a class="self-link" href="#content-security-policy-hdr"></a></h4>
   <p>Applications may control Trusted Type enforcement via <a href="https://www.w3.org/TR/CSP3/#policy-delivery">configuring a Content Security Policy</a>. This document defines a new <a data-link-type="dfn" href="#trusted-types-directive" id="ref-for-trusted-types-directive①">trusted-types</a> Content Security Policy directive that corresponds to Trusted Types rules.</p>
   <p class="note" role="note"><span>Note:</span> Using CSP mechanisms allows the authors to prepare their application for enforcing Trusted Types
via using the <code class="idl"><a data-link-type="idl">Content-Security-Report-Only</a></code> HTTP Response header.</p>
   <p class="note" role="note"><span>Note:</span> Most of the enforcement rules are defined as modifications of the
algorithms in other specifiactions, see <a href="#integrations">§ 4 Integrations</a>.</p>
   <h4 class="heading settled" data-level="2.4.2" id="!trustedtypes-extended-attribute"><span class="secno">2.4.2. </span><span class="content">TrustedTypes extended attribute</span><a class="self-link" href="#!trustedtypes-extended-attribute"></a></h4>
   <p class="note" role="note"><span>Note:</span> This section describes the implementation details of the Trusted Types mechanism. IDL extended attributes are not exposed to the JavasScript code.</p>
   <p>To annotate the <a data-link-type="dfn" href="#injection-sink" id="ref-for-injection-sink①①">injection sink</a> functions that require Trusted Types, we introduce <dfn class="dfn-paneled idl-code" data-dfn-type="extended-attribute" data-export data-lt="TrustedTypes" data-x="TrustedTypes" id="extendedattrdef-trustedtypes"><code>[TrustedTypes]</code></dfn> IDL <a data-link-type="dfn" href="https://heycam.github.io/webidl/#dfn-extended-attribute" id="ref-for-dfn-extended-attribute">extended attribute</a>. Its presence indicates that the relevant construct is to be supplemented with additional
Trusted Types enforcement logic.</p>
   <p>The <code class="idl"><a data-link-type="idl" href="#extendedattrdef-trustedtypes" id="ref-for-extendedattrdef-trustedtypes④">TrustedTypes</a></code> extended attribute <a data-link-type="dfn" href="https://heycam.github.io/webidl/#dfn-xattr-identifier" id="ref-for-dfn-xattr-identifier">takes an identifier</a> as an argument.
The only valid values for the identifier are <code class="idl"><a data-link-type="idl" href="#trustedhtml" id="ref-for-trustedhtml⑥">TrustedHTML</a></code>, <code class="idl"><a data-link-type="idl" href="#trustedscript" id="ref-for-trustedscript②">TrustedScript</a></code>, or <code class="idl"><a data-link-type="idl" href="#trustedscripturl" id="ref-for-trustedscripturl②">TrustedScriptURL</a></code>.
This extended attribute must not appear on anything other than an <a data-link-type="dfn" href="https://heycam.github.io/webidl/#dfn-attribute" id="ref-for-dfn-attribute③">attribute</a> or an <a data-link-type="dfn" href="https://heycam.github.io/webidl/#dfn-operation" id="ref-for-dfn-operation">operation</a> argument.
Additionally, it must not appear on <a data-link-type="dfn" href="https://heycam.github.io/webidl/#dfn-read-only" id="ref-for-dfn-read-only">read only</a> attributes.</p>
   <p>When the extended attribute appears on an attribute, the setter for that attribute must run the following steps in place of the ones specified in its description:</p>
   <ol>
    <li data-md>
     <p>If <a data-link-type="dfn" href="https://dom.spec.whatwg.org/#context-object" id="ref-for-context-object②">context object</a>'s <a data-link-type="dfn" href="https://html.spec.whatwg.org/multipage/webappapis.html#concept-relevant-global" id="ref-for-concept-relevant-global①">relevant global object</a> has a <a data-link-type="dfn" href="#window-trusted-type-policy-factory" id="ref-for-window-trusted-type-policy-factory">trusted type policy factory</a>:</p>
     <p class="issue" id="issue-b92c7a17"><a class="self-link" href="#issue-b92c7a17"></a> Update when workers have TT.</p>
     <ol>
      <li data-md>
       <p>If the <a data-link-type="dfn" href="https://dom.spec.whatwg.org/#context-object" id="ref-for-context-object③">context object</a> is an <a data-link-type="dfn" href="https://dom.spec.whatwg.org/#concept-namednodemap-element" id="ref-for-concept-namednodemap-element②">Element</a>, let <var>objectName</var> be the <a data-link-type="dfn" href="https://dom.spec.whatwg.org/#context-object" id="ref-for-context-object④">context object</a>'s <a data-link-type="dfn" href="https://dom.spec.whatwg.org/#concept-element-local-name" id="ref-for-concept-element-local-name">local name</a>; Otherwise, let <var>objectName</var> be the <a data-link-type="dfn" href="https://dom.spec.whatwg.org/#context-object" id="ref-for-context-object⑤">context object</a>'s constructor name.</p>
      <li data-md>
       <p>Set <var>sink</var> to the result of <a data-link-type="dfn" href="https://infra.spec.whatwg.org/#string-concatenate" id="ref-for-string-concatenate">concatenating</a> the list « <var>objectName</var>, <a data-link-type="dfn" href="https://heycam.github.io/webidl/#dfn-attribute" id="ref-for-dfn-attribute④">attribute</a> identifier. » with <code>"."</code> as <var>separator</var>.</p>
       <div class="example" id="extended-attribute-attribute-example">
        <a class="self-link" href="#extended-attribute-attribute-example"></a> For example, the following annotation and JavaScript code: 
<pre class="highlight"><c- b>partial</c-> <c- b>interface</c-> <c- b>mixin</c-> <c- g>HTMLScriptElement</c-> {
  [<c- g>CEReactions</c->, <c- g>TrustedTypes</c->=<c- n>TrustedScriptURL</c->] <c- b>attribute</c-> <c- n>ScriptURLString</c-> <c- g>src</c->;
};
</pre>
<pre class="highlight">document<c- p>.</c->createElement<c- p>(</c-><c- t>'script'</c-><c- p>).</c->src <c- o>=</c-> foo<c- p>;</c->
document<c- p>.</c->createElement<c- p>(</c-><c- t>'script'</c-><c- p>).</c->setAttribute<c- p>(</c-><c- t>'SrC'</c-><c- p>,</c-> foo<c- p>);</c->
</pre>
        <p>causes the <var>sink</var> value to be <code>"script.src"</code>.</p>
       </div>
      <li data-md>
       <p>Set <var>value</var> to the result of running the <a data-link-type="abstract-op" href="#abstract-opdef-get-trusted-type-compliant-string" id="ref-for-abstract-opdef-get-trusted-type-compliant-string">Get Trusted Type compliant string</a> algorithm, passing the following arguments:</p>
       <ul>
        <li data-md>
         <p>the new value as <var>input</var>,</p>
        <li data-md>
         <p><code class="idl"><a data-link-type="idl" href="#extendedattrdef-trustedtypes" id="ref-for-extendedattrdef-trustedtypes⑤">TrustedTypes</a></code> extended attribute identifier as <var>expectedType</var>,</p>
        <li data-md>
         <p><var>sink</var> as <var>sink</var>,</p>
        <li data-md>
         <p><a data-link-type="dfn" href="https://dom.spec.whatwg.org/#context-object" id="ref-for-context-object⑥">context object</a>'s <a data-link-type="dfn" href="https://html.spec.whatwg.org/multipage/webappapis.html#concept-relevant-global" id="ref-for-concept-relevant-global②">relevant global object</a> as <var>global</var>.</p>
       </ul>
      <li data-md>
       <p>If an exception was thrown, rethrow exception and abort further steps.</p>
     </ol>
    <li data-md>
     <p>Run the originally specified steps for this construct, using <var>value</var> as a new value to set.</p>
   </ol>
   <p class="note" role="note"><span>Note:</span> If the IDL attribute <a data-link-type="dfn">reflects</a> a content attribute, identical steps should be performed when that content attribute is modified by JavaScript code e.g. via <code>Element.setAttribute()</code> function.</p>
   <p>When the extended attribute appears on an <a data-link-type="dfn" href="https://heycam.github.io/webidl/#dfn-operation" id="ref-for-dfn-operation①">operation</a> argument, before its operation is invoked, run the following steps:</p>
   <ol>
    <li data-md>
     <p>If <a data-link-type="dfn" href="https://dom.spec.whatwg.org/#context-object" id="ref-for-context-object⑦">context object</a>'s <a data-link-type="dfn" href="https://html.spec.whatwg.org/multipage/webappapis.html#concept-relevant-global" id="ref-for-concept-relevant-global③">relevant global object</a> has a <a data-link-type="dfn" href="#window-trusted-type-policy-factory" id="ref-for-window-trusted-type-policy-factory①">trusted type policy factory</a>:</p>
     <p class="issue" id="issue-b92c7a17①"><a class="self-link" href="#issue-b92c7a17①"></a> Update when workers have TT.</p>
     <ol>
      <li data-md>
       <p>If the <a data-link-type="dfn" href="https://dom.spec.whatwg.org/#context-object" id="ref-for-context-object⑧">context object</a> is an <a data-link-type="dfn" href="https://dom.spec.whatwg.org/#concept-namednodemap-element" id="ref-for-concept-namednodemap-element③">Element</a>, let <var>objectName</var> be the <a data-link-type="dfn" href="https://dom.spec.whatwg.org/#context-object" id="ref-for-context-object⑨">context object</a>'s <a data-link-type="dfn" href="https://dom.spec.whatwg.org/#concept-element-local-name" id="ref-for-concept-element-local-name①">local name</a>; Otherwise, let <var>objectName</var> be the <a data-link-type="dfn" href="https://dom.spec.whatwg.org/#context-object" id="ref-for-context-object①⓪">context object</a>'s constructor name.</p>
      <li data-md>
       <p>Set <var>sink</var> to the result of <a data-link-type="dfn" href="https://infra.spec.whatwg.org/#string-concatenate" id="ref-for-string-concatenate①">concatenating</a> the list « <var>objectName</var>, <a data-link-type="dfn" href="https://heycam.github.io/webidl/#dfn-operation" id="ref-for-dfn-operation②">operation</a> identifier. » with <code>"."</code> as <var>separator</var>.</p>
       <div class="example" id="extended-attribute-operation-example">
        <a class="self-link" href="#extended-attribute-operation-example"></a> For example, the following annotation and JavaScript code: 
<pre class="highlight"><c- b>partial</c-> <c- b>interface</c-> <c- g>Element</c-> {
  <c- b>void</c-> <c- g>insertAdjacentHTML</c->(<c- b>DOMString</c-> <c- g>position</c->, [<c- g>TrustedTypes</c->=<c- n>TrustedHTML</c->] <c- n>HTMLString</c-> <c- g>text</c->);
};
</pre>
<pre class="highlight">document<c- p>.</c->createElement<c- p>(</c-><c- t>'a'</c-><c- p>).</c->insertAdjacentHTML<c- p>(</c-><c- t>'beforebegin'</c-><c- p>,</c-> foo<c- p>);</c->
</pre>
        <p>causes the <var>sink</var> value to be <code>"a.insertAdjacentHTML"</code>.</p>
       </div>
      <li data-md>
       <p>Set the new argument value to the result of running the <a data-link-type="abstract-op" href="#abstract-opdef-get-trusted-type-compliant-string" id="ref-for-abstract-opdef-get-trusted-type-compliant-string①">Get Trusted Type compliant string</a> algorithm, passing the following arguments:</p>
       <ul>
        <li data-md>
         <p>the argument value as <var>input</var>,</p>
        <li data-md>
         <p><code class="idl"><a data-link-type="idl" href="#extendedattrdef-trustedtypes" id="ref-for-extendedattrdef-trustedtypes⑥">TrustedTypes</a></code> extended attribute identifier as <var>expectedType</var>,</p>
        <li data-md>
         <p><var>sink</var> as <var>sink</var>,</p>
        <li data-md>
         <p><a data-link-type="dfn" href="https://dom.spec.whatwg.org/#context-object" id="ref-for-context-object①①">context object</a>'s <a data-link-type="dfn" href="https://html.spec.whatwg.org/multipage/webappapis.html#concept-relevant-global" id="ref-for-concept-relevant-global④">relevant global object</a> as <var>global</var>.</p>
       </ul>
      <li data-md>
       <p>If an exception was thrown, rethrow exception and abort further steps.</p>
     </ol>
    <li data-md>
     <p>Invoke the originally specified steps for the operation.</p>
   </ol>
   <h2 class="heading settled" data-level="3" id="algorithms"><span class="secno">3. </span><span class="content">Algorithms</span><a class="self-link" href="#algorithms"></a></h2>
   <h3 class="heading settled" data-level="3.1" id="create-trusted-type-policy-algorithm"><span class="secno">3.1. </span><span class="content"><dfn class="dfn-paneled" data-dfn-type="abstract-op" data-export id="abstract-opdef-create-a-trusted-type-policy">Create a Trusted Type Policy</dfn></span><a class="self-link" href="#create-trusted-type-policy-algorithm"></a></h3>
   <p>To create a <code class="idl"><a data-link-type="idl" href="#trustedtypepolicy" id="ref-for-trustedtypepolicy⑨">TrustedTypePolicy</a></code>, given a <code class="idl"><a data-link-type="idl" href="#trustedtypepolicyfactory" id="ref-for-trustedtypepolicyfactory">TrustedTypePolicyFactory</a></code> (<var>factory</var>),
a string (<var>policyName</var>), <code class="idl"><a data-link-type="idl" href="#dictdef-trustedtypepolicyoptions" id="ref-for-dictdef-trustedtypepolicyoptions③">TrustedTypePolicyOptions</a></code> dictionary (<var>options</var>), and a <a data-link-type="dfn" href="https://html.spec.whatwg.org/multipage/webappapis.html#concept-realm-global" id="ref-for-concept-realm-global">global object</a> (<var>global</var>) run these steps:</p>
   <ol>
    <li data-md>
     <p>Let <var>allowedByCSP</var> be the result of executing <a data-link-type="abstract-op" href="#abstract-opdef-should-trusted-type-policy-creation-be-blocked-by-content-security-policy" id="ref-for-abstract-opdef-should-trusted-type-policy-creation-be-blocked-by-content-security-policy">Should Trusted Type policy
creation be blocked by Content Security Policy?</a> algorithm with <var>global</var>, <var>policyName</var> and <var>factory</var>’s <code>[[CreatedPolicyNames]]</code> slot value.</p>
    <li data-md>
     <p>If <var>allowedByCSP</var> is <code>"Blocked"</code>, throw a <code class="idl"><a data-link-type="idl" href="https://heycam.github.io/webidl/#exceptiondef-typeerror" id="ref-for-exceptiondef-typeerror">TypeError</a></code> and abort further steps.</p>
    <li data-md>
     <p>Let <var>policy</var> be a new <code class="idl"><a data-link-type="idl" href="#trustedtypepolicy" id="ref-for-trustedtypepolicy①⓪">TrustedTypePolicy</a></code> object.</p>
    <li data-md>
     <p>Set <var>policy</var>’s <code>name</code> property value to <var>policyName</var>.</p>
    <li data-md>
     <p>Let <var>policyOptions</var> be a new <code class="idl"><a data-link-type="idl" href="#dictdef-trustedtypepolicyoptions" id="ref-for-dictdef-trustedtypepolicyoptions④">TrustedTypePolicyOptions</a></code> object.</p>
    <li data-md>
     <p>Set <var>policyOptions</var> <code class="idl"><a data-link-type="idl">createHTML</a></code> property to <var>option</var>’s <code class="idl"><a data-link-type="idl" href="#dom-trustedtypepolicyoptions-createhtml" id="ref-for-dom-trustedtypepolicyoptions-createhtml">createHTML</a></code> property value.</p>
    <li data-md>
     <p>Set <var>policyOptions</var> <code class="idl"><a data-link-type="idl" href="#dom-trustedtypepolicy-createscript" id="ref-for-dom-trustedtypepolicy-createscript①">createScript</a></code> property to <var>option</var>’s <code class="idl"><a data-link-type="idl" href="#dom-trustedtypepolicyoptions-createscript" id="ref-for-dom-trustedtypepolicyoptions-createscript">createScript</a></code> property value.</p>
    <li data-md>
     <p>Set <var>policyOptions</var> <code class="idl"><a data-link-type="idl" href="#dom-trustedtypepolicy-createscripturl" id="ref-for-dom-trustedtypepolicy-createscripturl①">createScriptURL</a></code> property to <var>option</var>’s <code class="idl"><a data-link-type="idl" href="#dom-trustedtypepolicyoptions-createscripturl" id="ref-for-dom-trustedtypepolicyoptions-createscripturl">createScriptURL</a></code> property value.</p>
    <li data-md>
     <p>Set <var>policy</var>’s <code>[[options]]</code> internal slot value to <em>policyOptions</em>.</p>
    <li data-md>
     <p>If the <var>policyName</var> is <code>default</code>, set the <var>factory</var>’s <code>[[DefaultPolicy]]</code> slot value to <var>policy</var>.</p>
    <li data-md>
     <p>Append <var>policyName</var> to <var>factory</var>’s <code>[[CreatedPolicyNames]]</code>.</p>
    <li data-md>
     <p>Return <var>policy</var>.</p>
   </ol>
   <h3 class="heading settled" data-level="3.2" id="get-default-policy-algorithm"><span class="secno">3.2. </span><span class="content"><dfn class="dfn-paneled" data-dfn-type="abstract-op" data-export id="abstract-opdef-get-default-policy">Get default policy</dfn></span><a class="self-link" href="#get-default-policy-algorithm"></a></h3>
    To get the <a data-link-type="dfn" href="#default-policy" id="ref-for-default-policy">default policy</a> for a <code class="idl"><a data-link-type="idl" href="#trustedtypepolicyfactory" id="ref-for-trustedtypepolicyfactory①">TrustedTypePolicyFactory</a></code> (<var>factory</var>), execute the following steps: 
   <ol>
    <li data-md>
     <p>Return the value of <var>factory</var>’s <code>[[DefaultPolicy]]</code> slot
(null if the slot is empty).</p>
   </ol>
   <h3 class="heading settled" data-level="3.3" id="create-a-trusted-type-algorithm"><span class="secno">3.3. </span><span class="content"><dfn class="dfn-paneled" data-dfn-type="abstract-op" data-export id="abstract-opdef-create-a-trusted-type">Create a Trusted Type</dfn></span><a class="self-link" href="#create-a-trusted-type-algorithm"></a></h3>
   <p>Given a <code class="idl"><a data-link-type="idl" href="#trustedtypepolicy" id="ref-for-trustedtypepolicy①①">TrustedTypePolicy</a></code> <var>policy</var>, a type name <var>trustedTypeName</var>,
a string <var>value</var> and a list <var>arguments</var>, execute the following steps:</p>
   <ol>
    <li data-md>
     <p>Let <var>functionName</var> be a function name for the given <var>trustedTypeName</var>,
based on the following table:</p>
     <table>
      <tbody>
       <tr>
        <th>Function name
        <th>Trusted Type name 
       <tr>
        <td>"createHTML"
        <td>"TrustedHTML"
       <tr>
        <td>"createScript"
        <td>"TrustedScript"
       <tr>
        <td>"createScriptURL"
        <td>"TrustedScriptURL"
     </table>
    <li data-md>
     <p>Let <var>options</var> be the value of <var>policy</var>’s <code>[[options]]</code> slot.</p>
    <li data-md>
     <p>Let <var>function</var> be the value of the property in <var>options</var> named <var>functionName</var>.</p>
    <li data-md>
     <p>If <var>function</var> is <code>null</code>, throw a <code class="idl"><a data-link-type="idl" href="https://heycam.github.io/webidl/#exceptiondef-typeerror" id="ref-for-exceptiondef-typeerror①">TypeError</a></code>.</p>
    <li data-md>
     <p>Let <var>policyValue</var> be the result of invoking <var>function</var> with <var>value</var> as a first argument, items of <var>arguments</var> as subsequent arguments,
and <a href="https://tc39.github.io/ecma262/#sec-method">callback **this** value</a> set to <code>null</code>.</p>
    <li data-md>
     <p>If <var>policyValue</var> is an error, return <var>policyValue</var> and abort the following steps.</p>
    <li data-md>
     <p>If <var>policy</var>’s <a data-link-type="dfn" href="#trustedtypepolicy-name" id="ref-for-trustedtypepolicy-name①">name</a> is <code>"default"</code> and the <var>policyValue</var> is null or undefined, return <var>policyValue</var>.</p>
     <p class="note" role="note"><span>Note:</span> This is used in a <a data-link-type="abstract-op" href="#abstract-opdef-get-trusted-type-compliant-string" id="ref-for-abstract-opdef-get-trusted-type-compliant-string②">Get Trusted Type compliant string</a> algorithm to signal that
a value was rejected.</p>
    <li data-md>
     <p>Let <var>dataString</var> be the result of stringifying <var>policyValue</var>.</p>
    <li data-md>
     <p>Let <var>trustedObject</var> be a new instance of an interface with a type
name <var>trustedTypeName</var>, with its <code>[[Data]]</code> internal slot value
set to <var>dataString</var>.</p>
    <li data-md>
     <p>Return <var>trustedObject</var>.</p>
   </ol>
   <h3 class="heading settled" data-level="3.4" id="get-trusted-type-compliant-string-algorithm"><span class="secno">3.4. </span><span class="content"><dfn class="dfn-paneled" data-dfn-type="abstract-op" data-export id="abstract-opdef-get-trusted-type-compliant-string">Get Trusted Type compliant string</dfn></span><a class="self-link" href="#get-trusted-type-compliant-string-algorithm"></a></h3>
   <p>This algorithm will return a string that can be assigned to a DOM <a data-link-type="dfn" href="#injection-sink" id="ref-for-injection-sink①②">injection sink</a>, optionally unwrapping it from a matching <a data-link-type="dfn" href="#trusted-type" id="ref-for-trusted-type④">Trusted Type</a>.
It will ensure that the Trusted Type <a data-link-type="dfn" href="#enforcement" id="ref-for-enforcement④">enforcement</a> rules were respected.</p>
   <p>Given a <code class="idl"><a data-link-type="idl" href="#typedefdef-trustedtype" id="ref-for-typedefdef-trustedtype">TrustedType</a></code> type (<var>expectedType</var>), a <a data-link-type="dfn" href="https://html.spec.whatwg.org/multipage/webappapis.html#concept-realm-global" id="ref-for-concept-realm-global①">global object</a> (<var>global</var>), <code class="idl"><a data-link-type="idl" href="#typedefdef-trustedtype" id="ref-for-typedefdef-trustedtype①">TrustedType</a></code> or a string (<var>input</var>), and a string (<var>sink</var>), run these steps:</p>
   <ol>
    <li data-md>
     <p class="assertion">Assert: <var>global</var> is a <code class="idl"><a data-link-type="idl" href="https://html.spec.whatwg.org/multipage/window-object.html#window" id="ref-for-window">Window</a></code>.</p>
     <p class="issue" id="issue-74c24ff1"><a class="self-link" href="#issue-74c24ff1"></a> Synchronize when TT are added to workers (perhaps use "has a CSP list"?)</p>
    <li data-md>
     <p>Let <var>cspList</var> be the <var>global</var>’s <a data-link-type="dfn" href="https://html.spec.whatwg.org/multipage/dom.html#concept-document-csp-list" id="ref-for-concept-document-csp-list">CSP list</a>.</p>
    <li data-md>
     <p>If <var>cspList</var> does not contain a <a href="https://www.w3.org/TR/CSP3/#content-security-policy-object">policy</a> which <a data-link-type="dfn" href="https://w3c.github.io/webappsec-csp/#policy-directive-set" id="ref-for-policy-directive-set">directive set</a> containing a <a href="https://www.w3.org/TR/CSP3/#directives">directive</a> with a name <code>"trusted-types"</code>,
return stringified <var>input</var> and abort these steps.</p>
    <li data-md>
     <p>If <var>input</var> has type <var>expectedType</var>, return stringified <var>input</var> and abort these steps.</p>
    <li data-md>
     <p>Let <var>convertedInput</var> be the result of executing <a data-link-type="abstract-op" href="#abstract-opdef-process-value-with-a-default-policy" id="ref-for-abstract-opdef-process-value-with-a-default-policy">Process value with a default policy</a> with the same arguments as this algorithm.</p>
    <li data-md>
     <p>If the algorithm threw an error, rethrow the error and abort the following steps.</p>
    <li data-md>
     <p>If <var>convertedInput</var> is <code>null</code> or <code>undefined</code>, execute the following steps:</p>
     <ol>
      <li data-md>
       <p>Let <var>disposition</var> be the result of executing <a data-link-type="abstract-op" href="#abstract-opdef-should-sink-type-mismatch-violation-be-blocked-by-content-security-policy" id="ref-for-abstract-opdef-should-sink-type-mismatch-violation-be-blocked-by-content-security-policy">Should sink type mismatch violation be blocked by Content Security Policy?</a> algorithm,
passing <var>global</var>, <var>input</var> as <var>source</var>, and <var>sink</var>.</p>
      <li data-md>
       <p>If <var>disposition</var> is <code>“Allowed”</code>, return stringified <var>input</var> and abort futher steps.</p>
       <p class="note" role="note"><span>Note:</span> This step assures that the default policy rejection will be reported, but ignored in a report-only mode.</p>
      <li data-md>
       <p>Throw a <code class="idl"><a data-link-type="idl" href="https://heycam.github.io/webidl/#exceptiondef-typeerror" id="ref-for-exceptiondef-typeerror②">TypeError</a></code> and abort further steps.</p>
     </ol>
    <li data-md>
     <p class="assertion">Assert: <var>convertedInput</var> has type <var>expectedType</var>.</p>
    <li data-md>
     <p>Return stringified <var>convertedInput</var>.</p>
   </ol>
   <h3 class="heading settled" data-level="3.5" id="process-value-with-a-default-policy-algorithm"><span class="secno">3.5. </span><span class="content"><dfn class="dfn-paneled" data-dfn-type="abstract-op" data-export id="abstract-opdef-process-value-with-a-default-policy">Process value with a default policy</dfn></span><a class="self-link" href="#process-value-with-a-default-policy-algorithm"></a></h3>
   <p>This algorithm routes a value to be assigned to an <a data-link-type="dfn" href="#injection-sink" id="ref-for-injection-sink①③">injection sink</a> through a default policy, should one exist.</p>
   <p>Given a <code class="idl"><a data-link-type="idl" href="#typedefdef-trustedtype" id="ref-for-typedefdef-trustedtype②">TrustedType</a></code> type (<var>expectedType</var>), a <a data-link-type="dfn" href="https://html.spec.whatwg.org/multipage/webappapis.html#concept-realm-global" id="ref-for-concept-realm-global②">global object</a> (<var>global</var>), <code class="idl"><a data-link-type="idl" href="#typedefdef-trustedtype" id="ref-for-typedefdef-trustedtype③">TrustedType</a></code> or a string (<var>input</var>), and a string (<var>sink</var>), run these steps:</p>
   <ol>
    <li data-md>
     <p>Let <var>defaultPolicy</var> be the result of executing <a data-link-type="abstract-op" href="#abstract-opdef-get-default-policy" id="ref-for-abstract-opdef-get-default-policy">Get default policy</a> algorithm on <var>global</var>’s <a data-link-type="dfn" href="#window-trusted-type-policy-factory" id="ref-for-window-trusted-type-policy-factory②">trusted type policy factory</a>.</p>
    <li data-md>
     <p>If <var>defaultPolicy</var> is <code>null</code>, return <code>null</code>.</p>
    <li data-md>
     <p>Let <var>convertedInput</var> be the result of executing <a data-link-type="abstract-op" href="#abstract-opdef-create-a-trusted-type" id="ref-for-abstract-opdef-create-a-trusted-type③">Create a
Trusted Type</a> algorithm, with the following arguments:</p>
     <ul>
      <li data-md>
       <p><var>defaultPolicy</var> as <var>policy</var></p>
      <li data-md>
       <p><var>input</var> as <var>value</var></p>
      <li data-md>
       <p><var>expectedType</var>’s type name as <var>trustedTypeName</var></p>
      <li data-md>
       <p>« <var>sink</var> » as <var>arguments</var></p>
     </ul>
    <li data-md>
     <p>If the algorithm threw an error, rethrow it. Otherwise, return <var>convertedInput</var>.</p>
   </ol>
   <h2 class="heading settled" data-level="4" id="integrations"><span class="secno">4. </span><span class="content">Integrations</span><a class="self-link" href="#integrations"></a></h2>
<pre class="idl highlight def"><c- b>typedef</c-> (<a class="idl-code" data-link-type="interface" href="https://heycam.github.io/webidl/#idl-DOMString" id="ref-for-idl-DOMString②⓪"><c- b>DOMString</c-></a> <c- b>or</c-> <a class="n" data-link-type="idl-name" href="#trustedhtml" id="ref-for-trustedhtml⑦"><c- n>TrustedHTML</c-></a>) <dfn class="dfn-paneled idl-code" data-dfn-type="typedef" data-export id="typedefdef-htmlstring"><code><c- g>HTMLString</c-></code></dfn>;
<c- b>typedef</c-> (<a class="idl-code" data-link-type="interface" href="https://heycam.github.io/webidl/#idl-DOMString" id="ref-for-idl-DOMString②①"><c- b>DOMString</c-></a> <c- b>or</c-> <a class="n" data-link-type="idl-name" href="#trustedscript" id="ref-for-trustedscript③"><c- n>TrustedScript</c-></a>) <dfn class="dfn-paneled idl-code" data-dfn-type="typedef" data-export id="typedefdef-scriptstring"><code><c- g>ScriptString</c-></code></dfn>;
<c- b>typedef</c-> (<a class="idl-code" data-link-type="interface" href="https://heycam.github.io/webidl/#idl-USVString" id="ref-for-idl-USVString①"><c- b>USVString</c-></a> <c- b>or</c-> <a class="n" data-link-type="idl-name" href="#trustedscripturl" id="ref-for-trustedscripturl③"><c- n>TrustedScriptURL</c-></a>) <dfn class="dfn-paneled idl-code" data-dfn-type="typedef" data-export id="typedefdef-scripturlstring"><code><c- g>ScriptURLString</c-></code></dfn>;
<c- b>typedef</c-> (<a class="n" data-link-type="idl-name" href="#trustedhtml" id="ref-for-trustedhtml⑧"><c- n>TrustedHTML</c-></a> <c- b>or</c-> <a class="n" data-link-type="idl-name" href="#trustedscript" id="ref-for-trustedscript④"><c- n>TrustedScript</c-></a> <c- b>or</c-> <a class="n" data-link-type="idl-name" href="#trustedscripturl" id="ref-for-trustedscripturl④"><c- n>TrustedScriptURL</c-></a>) <dfn class="dfn-paneled idl-code" data-dfn-type="typedef" data-export id="typedefdef-trustedtype"><code><c- g>TrustedType</c-></code></dfn>;

<c- b>typedef</c-> (([<a class="idl-code" data-link-type="extended-attribute" href="https://heycam.github.io/webidl/#TreatNullAs" id="ref-for-TreatNullAs"><c- g>TreatNullAs</c-></a>=<a class="n" data-link-type="idl-name"><c- n>EmptyString</c-></a>] <a class="idl-code" data-link-type="interface" href="https://heycam.github.io/webidl/#idl-DOMString" id="ref-for-idl-DOMString②②"><c- b>DOMString</c-></a>) <c- b>or</c-> <a class="n" data-link-type="idl-name" href="#trustedhtml" id="ref-for-trustedhtml⑨"><c- n>TrustedHTML</c-></a>) <dfn class="dfn-paneled idl-code" data-dfn-type="typedef" data-export id="typedefdef-htmlstringdefaultsempty"><code><c- g>HTMLStringDefaultsEmpty</c-></code></dfn>;
</pre>
   <p class="note" role="note"><span>Note:</span> <code class="idl"><a data-link-type="idl" href="#typedefdef-htmlstringdefaultsempty" id="ref-for-typedefdef-htmlstringdefaultsempty">HTMLStringDefaultsEmpty</a></code> is a non-nullable variant that accepts <em>null</em> on set.
Having this separate type allows <a href="https://heycam.github.io/webidl/#TreatNullAs">Web IDL §3.3.21 [TreatNullAs]</a> to attach to DOMString
per heycam/webidl#441.</p>
   <p class="issue" id="issue-52d7d8d6"><a class="self-link" href="#issue-52d7d8d6"></a> <a href="https://heycam.github.io/webidl/#TreatNullAs">TreatNullAs=EmptyString</a> is confusing.
See note "It should not be used in specifications unless ...".
For some sinks a <code>null</code> value will result in "", and "null" for others.
This already caused problems in the polyfill. <a href="https://github.com/WICG/trusted-types/issues/2">&lt;https://github.com/WICG/trusted-types/issues/2></a></p>
   <h3 class="heading settled" data-level="4.1" id="integration-with-html"><span class="secno">4.1. </span><span class="content">Integration with HTML</span><a class="self-link" href="#integration-with-html"></a></h3>
   <p><code class="idl"><a data-link-type="idl" href="https://html.spec.whatwg.org/multipage/window-object.html#window" id="ref-for-window①">Window</a></code> objects have a <dfn class="dfn-paneled" data-dfn-for="Window" data-dfn-type="dfn" data-noexport id="window-trusted-type-policy-factory">trusted type policy factory</dfn>,
which is a <code class="idl"><a data-link-type="idl" href="#trustedtypepolicyfactory" id="ref-for-trustedtypepolicyfactory②">TrustedTypePolicyFactory</a></code> object.</p>
   <p class="issue" id="issue-a5679137"><a class="self-link" href="#issue-a5679137"></a> Define for workers.</p>
   <h4 class="heading settled" data-level="4.1.1" id="extensions-to-the-window-interface"><span class="secno">4.1.1. </span><span class="content">Extensions to the Window interface</span><a class="self-link" href="#extensions-to-the-window-interface"></a></h4>
   <p>This document extends the <code class="idl"><a data-link-type="idl" href="https://html.spec.whatwg.org/multipage/window-object.html#window" id="ref-for-window②">Window</a></code> interface defined by <a data-link-type="biblio" href="#biblio-html5">HTML</a>:</p>
<pre class="idl highlight def"><c- b>partial</c-> <c- b>interface</c-> <c- b>mixin</c-> <a class="idl-code" data-link-type="interface" href="https://html.spec.whatwg.org/multipage/window-object.html#window" id="ref-for-window③"><c- g>Window</c-></a> {
  [<a class="idl-code" data-link-type="extended-attribute" href="https://heycam.github.io/webidl/#Unforgeable" id="ref-for-Unforgeable①⓪"><c- g>Unforgeable</c-></a>] <c- b>readonly</c-> <c- b>attribute</c->
      <a class="n" data-link-type="idl-name" href="#trustedtypepolicyfactory" id="ref-for-trustedtypepolicyfactory③"><c- n>TrustedTypePolicyFactory</c-></a> <dfn class="dfn-paneled idl-code" data-dfn-for="Window" data-dfn-type="attribute" data-export data-readonly data-type="TrustedTypePolicyFactory" id="dom-window-trustedtypes"><code><c- g>trustedTypes</c-></code></dfn>;
};
</pre>
   <p><code class="idl"><a data-link-type="idl" href="#dom-window-trustedtypes" id="ref-for-dom-window-trustedtypes①">trustedTypes</a></code> returns the <a href="#integration-with-html">trusted
type policy factory</a> of the current <code class="idl"><a data-link-type="idl" href="https://html.spec.whatwg.org/multipage/window-object.html#window" id="ref-for-window④">Window</a></code>.</p>
   <p class="note" role="note"><span>Note:</span> The implementation in Chrome &lt; 78 uses <code>window.TrustedTypes</code> instead
      of <code>window.trustedTypes</code>.</p>
   <p class="issue" id="issue-3d9ee9e6"><a class="self-link" href="#issue-3d9ee9e6"></a> Remove the note when the API in Chrome is shipped.</p>
   <h4 class="heading settled" data-level="4.1.2" id="extensions-to-the-document-interface"><span class="secno">4.1.2. </span><span class="content">Extensions to the Document interface</span><a class="self-link" href="#extensions-to-the-document-interface"></a></h4>
   <p>This document modifies the <code class="idl"><a data-link-type="idl" href="https://dom.spec.whatwg.org/#document" id="ref-for-document①">Document</a></code> interface defined by <a data-link-type="biblio" href="#biblio-html5">HTML</a>:</p>
<pre class="idl highlight def"><c- b>partial</c-> <c- b>interface</c-> <c- b>mixin</c-> <a class="idl-code" data-link-type="interface" href="https://dom.spec.whatwg.org/#document" id="ref-for-document②"><c- g>Document</c-></a> {
  [<a class="idl-code" data-link-type="extended-attribute" href="https://html.spec.whatwg.org/multipage/custom-elements.html#cereactions" id="ref-for-cereactions"><c- g>CEReactions</c-></a>] <c- b>void</c-> <dfn class="idl-code" data-dfn-for="Document" data-dfn-type="method" data-export data-lt="write(...text)|write()" id="dom-document-write"><code><c- g>write</c-></code><a class="self-link" href="#dom-document-write"></a></dfn>([<a class="idl-code" data-link-type="extended-attribute" href="#extendedattrdef-trustedtypes" id="ref-for-extendedattrdef-trustedtypes⑦"><c- g>TrustedTypes</c-></a>=<a class="n" data-link-type="idl-name" href="#trustedhtml" id="ref-for-trustedhtml①⓪"><c- n>TrustedHTML</c-></a>] <a class="n" data-link-type="idl-name" href="#typedefdef-htmlstring" id="ref-for-typedefdef-htmlstring"><c- n>HTMLString</c-></a>... <dfn class="idl-code" data-dfn-for="Document/write(...text)" data-dfn-type="argument" data-export id="dom-document-write-text-text"><code><c- g>text</c-></code><a class="self-link" href="#dom-document-write-text-text"></a></dfn>);
  [<a class="idl-code" data-link-type="extended-attribute" href="https://html.spec.whatwg.org/multipage/custom-elements.html#cereactions" id="ref-for-cereactions①"><c- g>CEReactions</c-></a>] <c- b>void</c-> <dfn class="idl-code" data-dfn-for="Document" data-dfn-type="method" data-export data-lt="writeln(...text)|writeln()" id="dom-document-writeln"><code><c- g>writeln</c-></code><a class="self-link" href="#dom-document-writeln"></a></dfn>([<a class="idl-code" data-link-type="extended-attribute" href="#extendedattrdef-trustedtypes" id="ref-for-extendedattrdef-trustedtypes⑧"><c- g>TrustedTypes</c-></a>=<a class="n" data-link-type="idl-name" href="#trustedhtml" id="ref-for-trustedhtml①①"><c- n>TrustedHTML</c-></a>] <a class="n" data-link-type="idl-name" href="#typedefdef-htmlstring" id="ref-for-typedefdef-htmlstring①"><c- n>HTMLString</c-></a>... <dfn class="idl-code" data-dfn-for="Document/writeln(...text)" data-dfn-type="argument" data-export id="dom-document-writeln-text-text"><code><c- g>text</c-></code><a class="self-link" href="#dom-document-writeln-text-text"></a></dfn>);
};
</pre>
   <h4 class="heading settled" data-level="4.1.3" id="enforcement-in-sinks"><span class="secno">4.1.3. </span><span class="content">Enforcement in element attributes</span><a class="self-link" href="#enforcement-in-sinks"></a></h4>
   <p>This document modifies following IDL attributes of various DOM elements:</p>
<pre class="idl highlight def"><c- b>partial</c-> <c- b>interface</c-> <c- b>mixin</c-> <a class="idl-code" data-link-type="interface" href="https://html.spec.whatwg.org/multipage/scripting.html#htmlscriptelement" id="ref-for-htmlscriptelement"><c- g>HTMLScriptElement</c-></a> : <a class="n" data-link-type="idl-name" href="https://html.spec.whatwg.org/multipage/dom.html#htmlelement" id="ref-for-htmlelement"><c- n>HTMLElement</c-></a> {
  [<a class="idl-code" data-link-type="extended-attribute" href="https://html.spec.whatwg.org/multipage/custom-elements.html#cereactions" id="ref-for-cereactions②"><c- g>CEReactions</c-></a>, <a class="idl-code" data-link-type="extended-attribute" href="#extendedattrdef-trustedtypes" id="ref-for-extendedattrdef-trustedtypes⑨"><c- g>TrustedTypes</c-></a>=<a class="n" data-link-type="idl-name" href="#trustedscripturl" id="ref-for-trustedscripturl⑤"><c- n>TrustedScriptURL</c-></a>] <c- b>attribute</c-> <a class="n" data-link-type="idl-name" href="#typedefdef-scripturlstring" id="ref-for-typedefdef-scripturlstring"><c- n>ScriptURLString</c-></a> <dfn class="dfn-paneled idl-code" data-dfn-for="HTMLScriptElement" data-dfn-type="attribute" data-export data-type="ScriptURLString" id="dom-htmlscriptelement-src"><code><c- g>src</c-></code></dfn>;
  [<a class="idl-code" data-link-type="extended-attribute" href="https://html.spec.whatwg.org/multipage/custom-elements.html#cereactions" id="ref-for-cereactions③"><c- g>CEReactions</c-></a>, <a class="idl-code" data-link-type="extended-attribute" href="#extendedattrdef-trustedtypes" id="ref-for-extendedattrdef-trustedtypes①⓪"><c- g>TrustedTypes</c-></a>=<a class="n" data-link-type="idl-name" href="#trustedscript" id="ref-for-trustedscript⑤"><c- n>TrustedScript</c-></a>] <c- b>attribute</c-> <a class="n" data-link-type="idl-name" href="#typedefdef-scriptstring" id="ref-for-typedefdef-scriptstring"><c- n>ScriptString</c-></a> <dfn class="dfn-paneled idl-code" data-dfn-for="HTMLScriptElement" data-dfn-type="attribute" data-export data-type="ScriptString" id="dom-htmlscriptelement-text"><code><c- g>text</c-></code></dfn>;
};

<c- b>partial</c-> <c- b>interface</c-> <c- b>mixin</c-> <a class="idl-code" data-link-type="interface" href="https://html.spec.whatwg.org/multipage/iframe-embed-object.html#htmliframeelement" id="ref-for-htmliframeelement"><c- g>HTMLIFrameElement</c-></a> : <a class="n" data-link-type="idl-name" href="https://html.spec.whatwg.org/multipage/dom.html#htmlelement" id="ref-for-htmlelement①"><c- n>HTMLElement</c-></a> {
  [<a class="idl-code" data-link-type="extended-attribute" href="https://html.spec.whatwg.org/multipage/custom-elements.html#cereactions" id="ref-for-cereactions④"><c- g>CEReactions</c-></a>, <a class="idl-code" data-link-type="extended-attribute" href="#extendedattrdef-trustedtypes" id="ref-for-extendedattrdef-trustedtypes①①"><c- g>TrustedTypes</c-></a>=<a class="n" data-link-type="idl-name" href="#trustedhtml" id="ref-for-trustedhtml①②"><c- n>TrustedHTML</c-></a>] <c- b>attribute</c-> <a class="n" data-link-type="idl-name" href="#typedefdef-htmlstring" id="ref-for-typedefdef-htmlstring②"><c- n>HTMLString</c-></a> <dfn class="idl-code" data-dfn-for="HTMLIFrameElement" data-dfn-type="attribute" data-export data-type="HTMLString" id="dom-htmliframeelement-srcdoc"><code><c- g>srcdoc</c-></code><a class="self-link" href="#dom-htmliframeelement-srcdoc"></a></dfn>;
};

<c- b>partial</c-> <c- b>interface</c-> <a class="idl-code" data-link-type="interface" href="https://html.spec.whatwg.org/multipage/iframe-embed-object.html#htmlembedelement" id="ref-for-htmlembedelement"><c- g>HTMLEmbedElement</c-></a> : <a class="n" data-link-type="idl-name" href="https://html.spec.whatwg.org/multipage/dom.html#htmlelement" id="ref-for-htmlelement②"><c- n>HTMLElement</c-></a> {
  [<a class="idl-code" data-link-type="extended-attribute" href="https://html.spec.whatwg.org/multipage/custom-elements.html#cereactions" id="ref-for-cereactions⑤"><c- g>CEReactions</c-></a>, <a class="idl-code" data-link-type="extended-attribute" href="#extendedattrdef-trustedtypes" id="ref-for-extendedattrdef-trustedtypes①②"><c- g>TrustedTypes</c-></a>=<a class="n" data-link-type="idl-name" href="#trustedscripturl" id="ref-for-trustedscripturl⑥"><c- n>TrustedScriptURL</c-></a>] <c- b>attribute</c-> <a class="n" data-link-type="idl-name" href="#typedefdef-scripturlstring" id="ref-for-typedefdef-scripturlstring①"><c- n>ScriptURLString</c-></a> <dfn class="idl-code" data-dfn-for="HTMLEmbedElement" data-dfn-type="attribute" data-export data-type="ScriptURLString" id="dom-htmlembedelement-src"><code><c- g>src</c-></code><a class="self-link" href="#dom-htmlembedelement-src"></a></dfn>;
};

<c- b>partial</c-> <c- b>interface</c-> <a class="idl-code" data-link-type="interface" href="https://html.spec.whatwg.org/multipage/iframe-embed-object.html#htmlobjectelement" id="ref-for-htmlobjectelement"><c- g>HTMLObjectElement</c-></a> : <a class="n" data-link-type="idl-name" href="https://html.spec.whatwg.org/multipage/dom.html#htmlelement" id="ref-for-htmlelement③"><c- n>HTMLElement</c-></a> {
  [<a class="idl-code" data-link-type="extended-attribute" href="https://html.spec.whatwg.org/multipage/custom-elements.html#cereactions" id="ref-for-cereactions⑥"><c- g>CEReactions</c-></a>, <a class="idl-code" data-link-type="extended-attribute" href="#extendedattrdef-trustedtypes" id="ref-for-extendedattrdef-trustedtypes①③"><c- g>TrustedTypes</c-></a>=<a class="n" data-link-type="idl-name" href="#trustedscripturl" id="ref-for-trustedscripturl⑦"><c- n>TrustedScriptURL</c-></a>] <c- b>attribute</c-> <a class="n" data-link-type="idl-name" href="#typedefdef-scripturlstring" id="ref-for-typedefdef-scripturlstring②"><c- n>ScriptURLString</c-></a> <dfn class="idl-code" data-dfn-for="HTMLObjectElement" data-dfn-type="attribute" data-export data-type="ScriptURLString" id="dom-htmlobjectelement-data"><code><c- g>data</c-></code><a class="self-link" href="#dom-htmlobjectelement-data"></a></dfn>;
  [<a class="idl-code" data-link-type="extended-attribute" href="https://html.spec.whatwg.org/multipage/custom-elements.html#cereactions" id="ref-for-cereactions⑦"><c- g>CEReactions</c-></a>, <a class="idl-code" data-link-type="extended-attribute" href="#extendedattrdef-trustedtypes" id="ref-for-extendedattrdef-trustedtypes①④"><c- g>TrustedTypes</c-></a>=<a class="n" data-link-type="idl-name" href="#trustedscripturl" id="ref-for-trustedscripturl⑧"><c- n>TrustedScriptURL</c-></a>] <c- b>attribute</c-> <a class="idl-code" data-link-type="interface" href="https://heycam.github.io/webidl/#idl-DOMString" id="ref-for-idl-DOMString②③"><c- b>DOMString</c-></a> <dfn class="idl-code" data-dfn-for="HTMLObjectElement" data-dfn-type="attribute" data-export data-type="DOMString" id="dom-htmlobjectelement-codebase"><code><c- g>codeBase</c-></code><a class="self-link" href="#dom-htmlobjectelement-codebase"></a></dfn>; // obsolete
};

// TODO: Add HTMLPortalElement.src from https://github.com/WICG/portals once it’s specced.
</pre>
   <p class="issue" id="issue-13577559"><a class="self-link" href="#issue-13577559"></a> Add base.href enforcement.</p>
   <h4 class="heading settled" data-level="4.1.4" id="enforcement-in-script-text"><span class="secno">4.1.4. </span><span class="content">Enforcement for script text contents</span><a class="self-link" href="#enforcement-in-script-text"></a></h4>
   <p>This document modifies how <code class="idl"><a data-link-type="idl" href="https://html.spec.whatwg.org/multipage/scripting.html#htmlscriptelement" id="ref-for-htmlscriptelement①">HTMLScriptElement</a></code> <a data-link-type="dfn" href="https://dom.spec.whatwg.org/#concept-child-text-content" id="ref-for-concept-child-text-content">child text content</a> can be set to allow applications to control dynamically created scripts. It does so by
adding the <code class="idl"><a data-link-type="idl" href="https://html.spec.whatwg.org/multipage/dom.html#dom-innertext" id="ref-for-dom-innertext">innerText</a></code> and <code class="idl"><a data-link-type="idl" href="https://dom.spec.whatwg.org/#dom-node-textcontent" id="ref-for-dom-node-textcontent">textContent</a></code> attributes directly on <code class="idl"><a data-link-type="idl" href="https://html.spec.whatwg.org/multipage/scripting.html#htmlscriptelement" id="ref-for-htmlscriptelement②">HTMLScriptElement</a></code>. The behavior of the attributes remains the same
as in their original counterparts, apart from additional behavior triggered by the <code class="idl"><a data-link-type="idl" href="#extendedattrdef-trustedtypes" id="ref-for-extendedattrdef-trustedtypes①⑤">TrustedTypes</a></code> extended attribute presence.</p>
<pre class="idl highlight def"><c- b>partial</c-> <c- b>interface</c-> <c- b>mixin</c-> <a class="idl-code" data-link-type="interface" href="https://html.spec.whatwg.org/multipage/scripting.html#htmlscriptelement" id="ref-for-htmlscriptelement③"><c- g>HTMLScriptElement</c-></a> : <a class="n" data-link-type="idl-name" href="https://html.spec.whatwg.org/multipage/dom.html#htmlelement" id="ref-for-htmlelement④"><c- n>HTMLElement</c-></a> {
 [<a class="idl-code" data-link-type="extended-attribute" href="https://html.spec.whatwg.org/multipage/custom-elements.html#cereactions" id="ref-for-cereactions⑧"><c- g>CEReactions</c-></a>, <a class="idl-code" data-link-type="extended-attribute" href="#extendedattrdef-trustedtypes" id="ref-for-extendedattrdef-trustedtypes①⑥"><c- g>TrustedTypes</c-></a>=<a class="n" data-link-type="idl-name" href="#trustedscript" id="ref-for-trustedscript⑥"><c- n>TrustedScript</c-></a>] <c- b>attribute</c-> [<a class="idl-code" data-link-type="extended-attribute" href="https://heycam.github.io/webidl/#TreatNullAs" id="ref-for-TreatNullAs①"><c- g>TreatNullAs</c-></a>=<a class="n" data-link-type="idl-name"><c- n>EmptyString</c-></a>] <a class="n" data-link-type="idl-name" href="#typedefdef-scriptstring" id="ref-for-typedefdef-scriptstring①"><c- n>ScriptString</c-></a> <dfn class="idl-code" data-dfn-for="HTMLScriptElement" data-dfn-type="attribute" data-export data-type="[TreatNullAs=EmptyString] ScriptString" id="dom-htmlscriptelement-innertext"><code><c- g>innerText</c-></code><a class="self-link" href="#dom-htmlscriptelement-innertext"></a></dfn>;
 [<a class="idl-code" data-link-type="extended-attribute" href="https://html.spec.whatwg.org/multipage/custom-elements.html#cereactions" id="ref-for-cereactions⑨"><c- g>CEReactions</c-></a>, <a class="idl-code" data-link-type="extended-attribute" href="#extendedattrdef-trustedtypes" id="ref-for-extendedattrdef-trustedtypes①⑦"><c- g>TrustedTypes</c-></a>=<a class="n" data-link-type="idl-name" href="#trustedscript" id="ref-for-trustedscript⑦"><c- n>TrustedScript</c-></a>] <c- b>attribute</c-> <a class="n" data-link-type="idl-name" href="#typedefdef-scriptstring" id="ref-for-typedefdef-scriptstring②"><c- n>ScriptString</c-></a>? <dfn class="idl-code" data-dfn-for="HTMLScriptElement" data-dfn-type="attribute" data-export data-type="ScriptString?" id="dom-htmlscriptelement-textcontent"><code><c- g>textContent</c-></code><a class="self-link" href="#dom-htmlscriptelement-textcontent"></a></dfn>;
};
</pre>
   <p>Additionally, this document defines <a data-link-type="abstract-op" href="#abstract-opdef-insert-text-node-validation-steps" id="ref-for-abstract-opdef-insert-text-node-validation-steps">insert text node validation steps</a> for <code class="idl"><a data-link-type="idl" href="https://html.spec.whatwg.org/multipage/scripting.html#htmlscriptelement" id="ref-for-htmlscriptelement④">HTMLScriptElement</a></code> to ascertain that text nodes inserted under <code class="idl"><a data-link-type="idl" href="https://html.spec.whatwg.org/multipage/scripting.html#htmlscriptelement" id="ref-for-htmlscriptelement⑤">HTMLScriptElement</a></code> elements will satisfy Trusted Types restrictions:</p>
   <ol>
    <li data-md>
     <p>Let <var>text</var> be <var>node</var>’s <a data-link-type="dfn" href="https://dom.spec.whatwg.org/#concept-child-text-content" id="ref-for-concept-child-text-content①">child text content</a>.</p>
    <li data-md>
     <p>Let <var>convertedText</var> be the result of running <a data-link-type="abstract-op" href="#abstract-opdef-get-trusted-type-compliant-string" id="ref-for-abstract-opdef-get-trusted-type-compliant-string③">Get Trusted Type compliant string</a>, passing <var>parent</var>’s <a data-link-type="dfn" href="https://html.spec.whatwg.org/multipage/webappapis.html#concept-relevant-global" id="ref-for-concept-relevant-global⑤">relevant global object</a> as <var>global</var>, <code class="idl"><a data-link-type="idl" href="#trustedscript" id="ref-for-trustedscript⑧">TrustedScript</a></code> as <var>expectedType</var>, <var>text</var> as <var>input</var> and <code>"script.text"</code> as <var>sink</var>.
If the algorithm threw an error, rethrow the error.</p>
     <p class="note" role="note"><span>Note:</span> If Trusted Types are not enforced, this algorithm will return early and return <var>input</var> unmodified.</p>
    <li data-md>
     <p>Set <var>node</var>’s data to <var>convertedText</var>.</p>
   </ol>
   <p class="note" role="note"><span>Note:</span> This prevents calling <code>ChildNode.after(aTrustedScript, ...)</code>, as the type information is lost before insert is run. To fix that, an additional metadata in Text nodes would be needed. Removed that use case for simplicity.</p>
   <div class="example" id="script-node-modification-example">
    <a class="self-link" href="#script-node-modification-example"></a> Trusted Types prevent manipulation of text nodes under script elements. 
<pre class="highlight"><c- c1>// Content-Security-Policy: trusted-types *</c->

<c- kr>const</c-> s <c- o>=</c-> document<c- p>.</c->createElement<c- p>(</c-><c- t>'script'</c-><c- p>);</c->
<c- kr>const</c-> text <c- o>=</c-> document<c- p>.</c->createTextNode<c- p>(</c-><c- t>'alert(1)'</c-><c- p>);</c->
<c- kr>const</c-> p <c- o>=</c-> document<c- p>.</c->createElement<c- p>(</c-><c- t>'p'</c-><c- p>);</c->

s<c- p>.</c->appendChild<c- p>(</c->p<c- p>);</c->
s<c- p>.</c->appendChild<c- p>(</c->text<c- p>);</c-> <c- c1>// TypeError</c->
p<c- p>.</c->insertAdjacentText<c- p>(</c-><c- t>'beforebegin'</c-><c- p>,</c-> <c- t>'alert(2)'</c-><c- p>);</c-> <c- c1>// TypeError</c->
</pre>
   </div>
   <h4 class="heading settled" data-level="4.1.5" id="enforcement-in-timer-functions"><span class="secno">4.1.5. </span><span class="content">Enforcement in timer functions</span><a class="self-link" href="#enforcement-in-timer-functions"></a></h4>
   <p>This document modifies the <code class="idl"><a data-link-type="idl" href="https://html.spec.whatwg.org/multipage/webappapis.html#windoworworkerglobalscope" id="ref-for-windoworworkerglobalscope">WindowOrWorkerGlobalScope</a></code> interface mixin:</p>
<pre class="idl highlight def"><c- b>typedef</c-> (<a class="n" data-link-type="idl-name" href="#typedefdef-scriptstring" id="ref-for-typedefdef-scriptstring③"><c- n>ScriptString</c-></a> <c- b>or</c-> <a class="n" data-link-type="idl-name" href="https://heycam.github.io/webidl/#Function" id="ref-for-Function"><c- n>Function</c-></a>) <dfn class="dfn-paneled idl-code" data-dfn-type="typedef" data-export id="typedefdef-trustedtimerhandler"><code><c- g>TrustedTimerHandler</c-></code></dfn>;

<c- b>partial</c-> <c- b>interface</c-> <c- b>mixin</c-> <a class="idl-code" data-link-type="interface" href="https://html.spec.whatwg.org/multipage/webappapis.html#windoworworkerglobalscope" id="ref-for-windoworworkerglobalscope①"><c- g>WindowOrWorkerGlobalScope</c-></a> {
  <a class="idl-code" data-link-type="interface" href="https://heycam.github.io/webidl/#idl-long" id="ref-for-idl-long"><c- b>long</c-></a> <dfn class="idl-code" data-dfn-for="WindowOrWorkerGlobalScope" data-dfn-type="method" data-export data-lt="setTimeout(handler, timeout, ...arguments)|setTimeout(handler, timeout)|setTimeout(handler)" id="dom-windoworworkerglobalscope-settimeout"><code><c- g>setTimeout</c-></code><a class="self-link" href="#dom-windoworworkerglobalscope-settimeout"></a></dfn>(<a class="n" data-link-type="idl-name" href="#typedefdef-trustedtimerhandler" id="ref-for-typedefdef-trustedtimerhandler"><c- n>TrustedTimerHandler</c-></a> <dfn class="idl-code" data-dfn-for="WindowOrWorkerGlobalScope/setTimeout(handler, timeout, ...arguments)" data-dfn-type="argument" data-export id="dom-windoworworkerglobalscope-settimeout-handler-timeout-arguments-handler"><code><c- g>handler</c-></code><a class="self-link" href="#dom-windoworworkerglobalscope-settimeout-handler-timeout-arguments-handler"></a></dfn>, <c- b>optional</c-> <a class="idl-code" data-link-type="interface" href="https://heycam.github.io/webidl/#idl-long" id="ref-for-idl-long①"><c- b>long</c-></a> <dfn class="idl-code" data-dfn-for="WindowOrWorkerGlobalScope/setTimeout(handler, timeout, ...arguments)" data-dfn-type="argument" data-export id="dom-windoworworkerglobalscope-settimeout-handler-timeout-arguments-timeout"><code><c- g>timeout</c-></code><a class="self-link" href="#dom-windoworworkerglobalscope-settimeout-handler-timeout-arguments-timeout"></a></dfn> = 0, <c- b>any</c->... <dfn class="idl-code" data-dfn-for="WindowOrWorkerGlobalScope/setTimeout(handler, timeout, ...arguments)" data-dfn-type="argument" data-export id="dom-windoworworkerglobalscope-settimeout-handler-timeout-arguments-arguments"><code><c- g>arguments</c-></code><a class="self-link" href="#dom-windoworworkerglobalscope-settimeout-handler-timeout-arguments-arguments"></a></dfn>);
  <a class="idl-code" data-link-type="interface" href="https://heycam.github.io/webidl/#idl-long" id="ref-for-idl-long②"><c- b>long</c-></a> <dfn class="idl-code" data-dfn-for="WindowOrWorkerGlobalScope" data-dfn-type="method" data-export data-lt="setInterval(handler, timeout, ...arguments)|setInterval(handler, timeout)|setInterval(handler)" id="dom-windoworworkerglobalscope-setinterval"><code><c- g>setInterval</c-></code><a class="self-link" href="#dom-windoworworkerglobalscope-setinterval"></a></dfn>(<a class="n" data-link-type="idl-name" href="#typedefdef-trustedtimerhandler" id="ref-for-typedefdef-trustedtimerhandler①"><c- n>TrustedTimerHandler</c-></a> <dfn class="idl-code" data-dfn-for="WindowOrWorkerGlobalScope/setInterval(handler, timeout, ...arguments)" data-dfn-type="argument" data-export id="dom-windoworworkerglobalscope-setinterval-handler-timeout-arguments-handler"><code><c- g>handler</c-></code><a class="self-link" href="#dom-windoworworkerglobalscope-setinterval-handler-timeout-arguments-handler"></a></dfn>, <c- b>optional</c-> <a class="idl-code" data-link-type="interface" href="https://heycam.github.io/webidl/#idl-long" id="ref-for-idl-long③"><c- b>long</c-></a> <dfn class="idl-code" data-dfn-for="WindowOrWorkerGlobalScope/setInterval(handler, timeout, ...arguments)" data-dfn-type="argument" data-export id="dom-windoworworkerglobalscope-setinterval-handler-timeout-arguments-timeout"><code><c- g>timeout</c-></code><a class="self-link" href="#dom-windoworworkerglobalscope-setinterval-handler-timeout-arguments-timeout"></a></dfn> = 0, <c- b>any</c->... <dfn class="idl-code" data-dfn-for="WindowOrWorkerGlobalScope/setInterval(handler, timeout, ...arguments)" data-dfn-type="argument" data-export id="dom-windoworworkerglobalscope-setinterval-handler-timeout-arguments-arguments"><code><c- g>arguments</c-></code><a class="self-link" href="#dom-windoworworkerglobalscope-setinterval-handler-timeout-arguments-arguments"></a></dfn>);
};
</pre>
   <p>To the <a href="https://www.w3.org/TR/html5/#timer-initialisation-steps">timer initialization steps algorithm</a>,
add this step between 7.1 and 7.2:</p>
   <ol>
    <li data-md>
     <p>If the first operation argument is not a <code class="idl"><a data-link-type="idl" href="https://heycam.github.io/webidl/#Function" id="ref-for-Function①">Function</a></code>, or if the first operation argument is a <code class="idl"><a data-link-type="idl" href="#typedefdef-trustedtype" id="ref-for-typedefdef-trustedtype④">TrustedType</a></code>, set the first operation argument to the result of executing
the <a data-link-type="abstract-op" href="#abstract-opdef-get-trusted-type-compliant-string" id="ref-for-abstract-opdef-get-trusted-type-compliant-string④">Get Trusted Type compliant string</a> algorithm, with</p>
     <ul>
      <li data-md>
       <p><var>global</var> set to the <a data-link-type="dfn" href="https://dom.spec.whatwg.org/#context-object" id="ref-for-context-object①②">context object</a>'s <a data-link-type="dfn" href="https://html.spec.whatwg.org/multipage/webappapis.html#concept-relevant-global" id="ref-for-concept-relevant-global⑥">relevant global object</a>.</p>
      <li data-md>
       <p><var>input</var> set to the first method argument, and</p>
      <li data-md>
       <p><var>expectedType</var> set to <code class="idl"><a data-link-type="idl" href="#trustedscript" id="ref-for-trustedscript⑨">TrustedScript</a></code>.</p>
      <li data-md>
       <p><var>sink</var> set to <code>"Window.setInterval"</code> if <var>repeat</var> is true, <code>"Window.setTimeout"</code> otherwise.</p>
       <p class="note" role="note"><span>Note:</span> This matches the logic that the extended attribute would apply.</p>
     </ul>
   </ol>
   <p class="note" role="note"><span>Note:</span> This makes sure that a <code class="idl"><a data-link-type="idl" href="#trustedscript" id="ref-for-trustedscript①⓪">TrustedScript</a></code> is passed to timer
functions in place of a string when Trusted Types are enforced, but
also unconditionally accepts any <code class="idl"><a data-link-type="idl" href="https://heycam.github.io/webidl/#Function" id="ref-for-Function②">Function</a></code> object.</p>
   <h4 class="heading settled" data-level="4.1.6" id="enforcement-in-event-handler-content-attributes"><span class="secno">4.1.6. </span><span class="content">Enforcement in event handler content attributes</span><a class="self-link" href="#enforcement-in-event-handler-content-attributes"></a></h4>
   <p>This document modifies the <a href="https://www.w3.org/TR/html5/#event-handler-content-attributes">attribute change steps for an event handler content attribute</a>.</p>
   <p>At the beginning of step 5, insert the following steps:</p>
   <ol>
    <li data-md>
     <p>Let <var>value</var> be the result of executing the <a data-link-type="abstract-op" href="#abstract-opdef-get-trusted-type-compliant-string" id="ref-for-abstract-opdef-get-trusted-type-compliant-string⑤">Get Trusted Type compliant string</a> algorithm, with the following arguments:</p>
     <ul>
      <li data-md>
       <p><var>value</var> as <var>input</var>,</p>
      <li data-md>
       <p><code class="idl"><a data-link-type="idl" href="#trustedscript" id="ref-for-trustedscript①①">TrustedScript</a></code> as <var>expectedType</var>,</p>
      <li data-md>
       <p><var>sink</var> being the result of <a data-link-type="dfn" href="https://infra.spec.whatwg.org/#string-concatenate" id="ref-for-string-concatenate②">concatenating</a> the list « <var>element</var>’s <a data-link-type="dfn" href="https://dom.spec.whatwg.org/#concept-element-local-name" id="ref-for-concept-element-local-name②">local name</a>, <var>localName</var> » with <code>"."</code> as a <var>separator</var>.</p>
       <p class="note" role="note"><span>Note:</span> For example, <code>document.createElement('div').onclick = value</code> will result in <var>sink</var> being <code>'div.onclick'</code>.</p>
      <li data-md>
       <p><var>eventTarget</var>’s <a data-link-type="dfn" href="https://html.spec.whatwg.org/multipage/webappapis.html#concept-relevant-global" id="ref-for-concept-relevant-global⑦">relevant global object</a> as <var>global</var>,</p>
     </ul>
    <li data-md>
     <p>If the algorithm throws an error, abort these steps.</p>
   </ol>
   <p class="note" role="note"><span>Note:</span> This also applies to events in <a href="https://www.w3.org/TR/SVG2/#EventAttributes">Scalable Vector Graphics (SVG) 2 §EventAttributes</a>.</p>
   <div class="example" id="event-handlers-example">
    <a class="self-link" href="#event-handlers-example"></a> 
<pre class="highlight"><c- c1>// Content-Security-Policy: trusted-types *</c->

<c- kr>const</c-> img <c- o>=</c-> document<c- p>.</c->createElement<c- p>(</c-><c- t>'img'</c-><c- p>);</c->
img<c- p>.</c->setAttribute<c- p>(</c-><c- t>'onerror'</c-><c- p>,</c-> <c- t>'alert(1)'</c-><c- p>);</c-> <c- c1>// TypeError</c->
</pre>
   </div>
   <h3 class="heading settled" data-level="4.2" id="integration-with-svg"><span class="secno">4.2. </span><span class="content">Integration with SVG</span><a class="self-link" href="#integration-with-svg"></a></h3>
   <p>This document modifies the <code class="idl"><a data-link-type="idl" href="https://svgwg.org/svg2-draft/interact.html#InterfaceSVGScriptElement" id="ref-for-InterfaceSVGScriptElement">SVGScriptElement</a></code> interface to enforce Trusted Types:</p>
<pre class="idl highlight def"><c- b>partial</c-> <c- b>interface</c-> <c- b>mixin</c-> <a class="idl-code" data-link-type="interface" href="https://svgwg.org/svg2-draft/interact.html#InterfaceSVGScriptElement" id="ref-for-InterfaceSVGScriptElement①"><c- g>SVGScriptElement</c-></a> : <a class="n" data-link-type="idl-name" href="https://svgwg.org/svg2-draft/types.html#InterfaceSVGElement" id="ref-for-InterfaceSVGElement"><c- n>SVGElement</c-></a> {
 // overwrites the definition in SVGURIReference.
 [<a class="idl-code" data-link-type="extended-attribute" href="#extendedattrdef-trustedtypes" id="ref-for-extendedattrdef-trustedtypes①⑧"><c- g>TrustedTypes</c-></a>=<a class="n" data-link-type="idl-name" href="#trustedscripturl" id="ref-for-trustedscripturl⑨"><c- n>TrustedScriptURL</c-></a>] <c- b>readonly</c-> <c- b>attribute</c-> <a class="n" data-link-type="idl-name" href="#typedefdef-scripturlstring" id="ref-for-typedefdef-scripturlstring③"><c- n>ScriptURLString</c-></a> <dfn class="idl-code" data-dfn-for="SVGScriptElement" data-dfn-type="attribute" data-export data-readonly data-type="ScriptURLString" id="dom-svgscriptelement-href"><code><c- g>href</c-></code><a class="self-link" href="#dom-svgscriptelement-href"></a></dfn>;
};
</pre>
   <p>Additionally, this document defines <a data-link-type="abstract-op" href="#abstract-opdef-insert-text-node-validation-steps" id="ref-for-abstract-opdef-insert-text-node-validation-steps①">insert text node validation steps</a> for <code class="idl"><a data-link-type="idl" href="https://svgwg.org/svg2-draft/interact.html#InterfaceSVGScriptElement" id="ref-for-InterfaceSVGScriptElement②">SVGScriptElement</a></code> to ascertain that text nodes inserted to <code class="idl"><a data-link-type="idl" href="https://svgwg.org/svg2-draft/interact.html#InterfaceSVGScriptElement" id="ref-for-InterfaceSVGScriptElement③">SVGScriptElement</a></code> elements will satisfy Trusted Types restrictions:</p>
   <ol>
    <li data-md>
     <p>Let <var>text</var> be <var>node</var>’s <a data-link-type="dfn" href="https://dom.spec.whatwg.org/#concept-child-text-content" id="ref-for-concept-child-text-content②">child text content</a>.</p>
    <li data-md>
     <p>Let <var>convertedText</var> be the result of running <a data-link-type="abstract-op" href="#abstract-opdef-get-trusted-type-compliant-string" id="ref-for-abstract-opdef-get-trusted-type-compliant-string⑥">Get Trusted Type compliant string</a>, passing <var>parent</var>’s <a data-link-type="dfn" href="https://html.spec.whatwg.org/multipage/webappapis.html#concept-relevant-global" id="ref-for-concept-relevant-global⑧">relevant global object</a> as <var>global</var>, <code class="idl"><a data-link-type="idl" href="#trustedscript" id="ref-for-trustedscript①②">TrustedScript</a></code> as <var>expectedType</var>, <var>text</var> as <var>input</var> and <code>"script.text"</code> as <var>sink</var>.
If the algorithm threw an error, rethrow the error.</p>
     <p class="note" role="note"><span>Note:</span> If Trusted Types are not enforced, this algorithm will return early and return <var>input</var> unmodified.</p>
    <li data-md>
     <p>Set <var>node</var>’s data to <var>convertedText</var>.</p>
   </ol>
   <h3 class="heading settled" data-level="4.3" id="integration-with-dom"><span class="secno">4.3. </span><span class="content">Integration with DOM</span><a class="self-link" href="#integration-with-dom"></a></h3>
   <h4 class="heading settled" data-level="4.3.1" id="dom-text-node-validation"><span class="secno">4.3.1. </span><span class="content">Text node validation steps</span><a class="self-link" href="#dom-text-node-validation"></a></h4>
   <p>Add the following step at the beginning of step 7 of <a href="https://dom.spec.whatwg.org/#concept-node-insert">insert</a> algorithm.</p>
   <ol>
    <li data-md>
     <p>If <var>node</var> is a <code class="idl"><a data-link-type="idl" href="https://dom.spec.whatwg.org/#text" id="ref-for-text">Text</a></code> node, run <a data-link-type="abstract-op" href="#abstract-opdef-insert-text-node-validation-steps" id="ref-for-abstract-opdef-insert-text-node-validation-steps②">insert text node validation steps</a> for <var>parent</var>, passing <var>node</var> and <var>parent</var> as parameters.</p>
   </ol>
   <p><dfn class="dfn-paneled" data-dfn-type="abstract-op" data-export id="abstract-opdef-insert-text-node-validation-steps">insert text node validation steps</dfn> may be defined by other specifications.</p>
   <h3 class="heading settled" data-level="4.4" id="integration-with-dom-parsing"><span class="secno">4.4. </span><span class="content">Integration with DOM Parsing</span><a class="self-link" href="#integration-with-dom-parsing"></a></h3>
   <p>This document modifies the following interfaces defined by <a data-link-type="biblio" href="#biblio-dom-parsing">[DOM-Parsing]</a>:</p>
<pre class="idl highlight def"><c- b>partial</c-> <c- b>interface</c-> <a class="idl-code" data-link-type="interface" href="https://dom.spec.whatwg.org/#element" id="ref-for-element②"><c- g>Element</c-></a> {
  [<a class="idl-code" data-link-type="extended-attribute" href="https://html.spec.whatwg.org/multipage/custom-elements.html#cereactions" id="ref-for-cereactions①⓪"><c- g>CEReactions</c-></a>, <a class="idl-code" data-link-type="extended-attribute" href="#extendedattrdef-trustedtypes" id="ref-for-extendedattrdef-trustedtypes①⑨"><c- g>TrustedTypes</c-></a>=<a class="n" data-link-type="idl-name" href="#trustedhtml" id="ref-for-trustedhtml①③"><c- n>TrustedHTML</c-></a>] <c- b>attribute</c-> <a class="n" data-link-type="idl-name" href="#typedefdef-htmlstringdefaultsempty" id="ref-for-typedefdef-htmlstringdefaultsempty①"><c- n>HTMLStringDefaultsEmpty</c-></a> <dfn class="idl-code" data-dfn-for="Element" data-dfn-type="attribute" data-export data-type="HTMLStringDefaultsEmpty" id="dom-element-outerhtml"><code><c- g>outerHTML</c-></code><a class="self-link" href="#dom-element-outerhtml"></a></dfn>;
  [<a class="idl-code" data-link-type="extended-attribute" href="https://html.spec.whatwg.org/multipage/custom-elements.html#cereactions" id="ref-for-cereactions①①"><c- g>CEReactions</c-></a>] <c- b>void</c-> <dfn class="idl-code" data-dfn-for="Element" data-dfn-type="method" data-export data-lt="insertAdjacentHTML(position, text)" id="dom-element-insertadjacenthtml"><code><c- g>insertAdjacentHTML</c-></code><a class="self-link" href="#dom-element-insertadjacenthtml"></a></dfn>(<a class="idl-code" data-link-type="interface" href="https://heycam.github.io/webidl/#idl-DOMString" id="ref-for-idl-DOMString②④"><c- b>DOMString</c-></a> <dfn class="idl-code" data-dfn-for="Element/insertAdjacentHTML(position, text)" data-dfn-type="argument" data-export id="dom-element-insertadjacenthtml-position-text-position"><code><c- g>position</c-></code><a class="self-link" href="#dom-element-insertadjacenthtml-position-text-position"></a></dfn>, [<a class="idl-code" data-link-type="extended-attribute" href="#extendedattrdef-trustedtypes" id="ref-for-extendedattrdef-trustedtypes②⓪"><c- g>TrustedTypes</c-></a>=<a class="n" data-link-type="idl-name" href="#trustedhtml" id="ref-for-trustedhtml①④"><c- n>TrustedHTML</c-></a>] <a class="n" data-link-type="idl-name" href="#typedefdef-htmlstring" id="ref-for-typedefdef-htmlstring③"><c- n>HTMLString</c-></a> <dfn class="idl-code" data-dfn-for="Element/insertAdjacentHTML(position, text)" data-dfn-type="argument" data-export id="dom-element-insertadjacenthtml-position-text-text"><code><c- g>text</c-></code><a class="self-link" href="#dom-element-insertadjacenthtml-position-text-text"></a></dfn>);
};

<c- b>partial</c-> <c- b>interface</c-> <c- b>mixin</c-> <a class="idl-code" data-link-type="interface"><c- g>InnerHTML</c-></a> { // specified in a draft version at https://w3c.github.io/DOM-Parsing/#the-innerhtml-mixin
  [<a class="idl-code" data-link-type="extended-attribute" href="https://html.spec.whatwg.org/multipage/custom-elements.html#cereactions" id="ref-for-cereactions①②"><c- g>CEReactions</c-></a>, <a class="idl-code" data-link-type="extended-attribute" href="#extendedattrdef-trustedtypes" id="ref-for-extendedattrdef-trustedtypes②①"><c- g>TrustedTypes</c-></a>=<a class="n" data-link-type="idl-name" href="#trustedhtml" id="ref-for-trustedhtml①⑤"><c- n>TrustedHTML</c-></a>] <c- b>attribute</c-> <a class="n" data-link-type="idl-name" href="#typedefdef-htmlstringdefaultsempty" id="ref-for-typedefdef-htmlstringdefaultsempty②"><c- n>HTMLStringDefaultsEmpty</c-></a> <dfn class="idl-code" data-dfn-for="InnerHTML" data-dfn-type="attribute" data-export data-type="HTMLStringDefaultsEmpty" id="dom-innerhtml-innerhtml"><code><c- g>innerHTML</c-></code><a class="self-link" href="#dom-innerhtml-innerhtml"></a></dfn>;
};

<c- b>partial</c-> <c- b>interface</c-> <a class="idl-code" data-link-type="interface" href="https://dom.spec.whatwg.org/#range" id="ref-for-range"><c- g>Range</c-></a> {
  [<a class="idl-code" data-link-type="extended-attribute" href="https://html.spec.whatwg.org/multipage/custom-elements.html#cereactions" id="ref-for-cereactions①③"><c- g>CEReactions</c-></a>, <a class="idl-code" data-link-type="extended-attribute" href="https://heycam.github.io/webidl/#NewObject" id="ref-for-NewObject"><c- g>NewObject</c-></a>] <a class="n" data-link-type="idl-name" href="https://dom.spec.whatwg.org/#documentfragment" id="ref-for-documentfragment"><c- n>DocumentFragment</c-></a> <dfn class="idl-code" data-dfn-for="Range" data-dfn-type="method" data-export data-lt="createContextualFragment(fragment)" id="dom-range-createcontextualfragment"><code><c- g>createContextualFragment</c-></code><a class="self-link" href="#dom-range-createcontextualfragment"></a></dfn>([<a class="idl-code" data-link-type="extended-attribute" href="#extendedattrdef-trustedtypes" id="ref-for-extendedattrdef-trustedtypes②②"><c- g>TrustedTypes</c-></a>=<a class="n" data-link-type="idl-name" href="#trustedhtml" id="ref-for-trustedhtml①⑥"><c- n>TrustedHTML</c-></a>] <a class="n" data-link-type="idl-name" href="#typedefdef-htmlstring" id="ref-for-typedefdef-htmlstring④"><c- n>HTMLString</c-></a> <dfn class="idl-code" data-dfn-for="Range/createContextualFragment(fragment)" data-dfn-type="argument" data-export id="dom-range-createcontextualfragment-fragment-fragment"><code><c- g>fragment</c-></code><a class="self-link" href="#dom-range-createcontextualfragment-fragment-fragment"></a></dfn>);
};

[<dfn class="idl-code" data-dfn-for="DOMParser" data-dfn-type="constructor" data-export data-lt="DOMParser()" id="dom-domparser-domparser"><code><c- g>Constructor</c-></code><a class="self-link" href="#dom-domparser-domparser"></a></dfn>, <a class="idl-code" data-link-type="extended-attribute" href="https://heycam.github.io/webidl/#Exposed" id="ref-for-Exposed⑤"><c- g>Exposed</c-></a>=<c- n>Window</c->]
<c- b>interface</c-> <dfn class="idl-code" data-dfn-type="interface" data-export id="domparser"><code><c- g>DOMParser</c-></code><a class="self-link" href="#domparser"></a></dfn> {
  [<a class="idl-code" data-link-type="extended-attribute" href="https://heycam.github.io/webidl/#NewObject" id="ref-for-NewObject①"><c- g>NewObject</c-></a>] <a class="n" data-link-type="idl-name" href="https://dom.spec.whatwg.org/#document" id="ref-for-document③"><c- n>Document</c-></a> <dfn class="dfn-paneled idl-code" data-dfn-for="DOMParser" data-dfn-type="method" data-export data-lt="parseFromString(str, type)" id="dom-domparser-parsefromstring"><code><c- g>parseFromString</c-></code></dfn>([<a class="idl-code" data-link-type="extended-attribute" href="#extendedattrdef-trustedtypes" id="ref-for-extendedattrdef-trustedtypes②③"><c- g>TrustedTypes</c-></a>=<a class="n" data-link-type="idl-name" href="#trustedhtml" id="ref-for-trustedhtml①⑦"><c- n>TrustedHTML</c-></a>] <a class="n" data-link-type="idl-name" href="#typedefdef-htmlstring" id="ref-for-typedefdef-htmlstring⑤"><c- n>HTMLString</c-></a> <dfn class="idl-code" data-dfn-for="DOMParser/parseFromString(str, type)" data-dfn-type="argument" data-export id="dom-domparser-parsefromstring-str-type-str"><code><c- g>str</c-></code><a class="self-link" href="#dom-domparser-parsefromstring-str-type-str"></a></dfn>, <a class="n" data-link-type="idl-name" href="https://www.w3.org/TR/DOM-Parsing/#h-the-domparser-interface" id="ref-for-h-the-domparser-interface"><c- n>SupportedType</c-></a> <dfn class="idl-code" data-dfn-for="DOMParser/parseFromString(str, type)" data-dfn-type="argument" data-export id="dom-domparser-parsefromstring-str-type-type"><code><c- g>type</c-></code><a class="self-link" href="#dom-domparser-parsefromstring-str-type-type"></a></dfn>);
};
</pre>
   <h3 class="heading settled" data-level="4.5" id="integration-with-content-security-policy"><span class="secno">4.5. </span><span class="content">Integration with Content Security Policy</span><a class="self-link" href="#integration-with-content-security-policy"></a></h3>
   <h4 class="heading settled" data-level="4.5.1" id="trusted-types-csp-directive"><span class="secno">4.5.1. </span><span class="content"><dfn class="dfn-paneled" data-dfn-type="dfn" data-lt="trusted-types-directive" data-noexport id="trusted-types-directive">trusted-types</dfn> directive</span><a class="self-link" href="#trusted-types-csp-directive"></a></h4>
   <p>This document defines <em>trusted-types</em> - a new <a href="https://www.w3.org/TR/CSP3/#directives">Content Security Policy directive</a>.</p>
   <p><code class="idl"><a data-link-type="idl">trusted-types</a></code> directive configures the Trusted
Types framework for all the <a data-link-type="dfn" href="#injection-sink" id="ref-for-injection-sink①④">injection sinks</a> in a current <a data-link-type="dfn" href="https://html.spec.whatwg.org/multipage/webappapis.html#concept-global-object-realm" id="ref-for-concept-global-object-realm①">realm</a>. Specifically, it
defines which policies (identified by name) can be created, and what should
be the behavior when a string value is passed to an <a data-link-type="dfn" href="#injection-sink" id="ref-for-injection-sink①⑤">injection sink</a> (i.e. should the type-based enforcement be enabled).</p>
   <p>The syntax for the directive’s <a data-link-type="dfn" href="https://w3c.github.io/webappsec-csp/#directive-name" id="ref-for-directive-name">name</a> and <a data-link-type="dfn" href="https://w3c.github.io/webappsec-csp/#directive-value" id="ref-for-directive-value">value</a> is described by the following
ABNF:</p>
<pre>directive-name = "trusted-types"
directive-value = <a data-link-type="dfn" href="#serialized-tt-configuration" id="ref-for-serialized-tt-configuration">serialized-tt-configuration</a>
<dfn class="dfn-paneled" data-dfn-type="dfn" data-noexport id="serialized-tt-configuration">serialized-tt-configuration</dfn> = ( <a data-link-type="dfn" href="#tt-expression" id="ref-for-tt-expression">tt-expression</a> *( <a href="https://w3c.github.io/webappsec-csp/#grammardef-required-ascii-whitespace">required-ascii-whitespace</a> <a data-link-type="dfn" href="#tt-expression" id="ref-for-tt-expression①">tt-expression</a> ) )
<dfn class="dfn-paneled" data-dfn-type="dfn" data-noexport id="tt-expression">tt-expression</dfn> = "*" / <a data-link-type="dfn" href="#tt-policy-name" id="ref-for-tt-policy-name">tt-policy-name</a> ; In the future, add keywords
<dfn class="dfn-paneled" data-dfn-type="dfn" data-noexport id="tt-policy-name">tt-policy-name</dfn> = 1*( %x21-%x26 / %x28-%x29 / %x2B / %x2D-%x3A / %x3C-%x7E )
; Policy name can consist of any <a href="https://tools.ietf.org/html/rfc5234#appendix-B.1">VCHAR</a> character, apart from ";", ",", "*" and "'".
</pre>
   <div class="example" id="whitelist-of-policy-names-in-header">
    <a class="self-link" href="#whitelist-of-policy-names-in-header"></a> Types are enforced at sinks, and only two policies may be created: “one” and “two”. 
<pre class="http">Content-Security-Policy: trusted-types one two
</pre>
   </div>
   <div class="example" id="header-that-allows-no-policy-names">
    <a class="self-link" href="#header-that-allows-no-policy-names"></a> An empty <a data-link-type="dfn" href="https://w3c.github.io/webappsec-csp/#directives" id="ref-for-directives">directive</a> <a data-link-type="dfn" href="https://w3c.github.io/webappsec-csp/#directive-value" id="ref-for-directive-value①">value</a> indicates policies may not be created,
and sinks expect Trusted Type values, i.e. no <a data-link-type="dfn" href="#injection-sink" id="ref-for-injection-sink①⑥">injection sinks</a> can be used
at all. 
<pre class="http">Content-Security-Policy: trusted-types
</pre>
   </div>
   <p>A value <code>"*"</code> allows for creating policies with any name, including policies with a name that was already used.</p>
   <div class="example" id="wildcard-policy-name-in-header">
    <a class="self-link" href="#wildcard-policy-name-in-header"></a> 
<pre class="http">Content-Security-Policy: trusted-types *
</pre>
   </div>
   <p>If the policy named <code>default</code> is present in the list, it refers to the <a data-link-type="dfn" href="#default-policy" id="ref-for-default-policy①">default policy</a>. All strings passed to <a data-link-type="dfn" href="#injection-sink" id="ref-for-injection-sink①⑦">injection sinks</a> will be passed through it instead
of being rejected outright.</p>
   <div class="example" id="default-in-header">
    <a class="self-link" href="#default-in-header"></a> 
<pre class="http">Content-Security-Policy: trusted-types one two default
</pre>
   </div>
   <h5 class="heading settled" data-level="4.5.1.1" id="trusted-types-pre-navigation-check"><span class="secno">4.5.1.1. </span><span class="content"><code>trusted-types</code> Pre-Navigation check</span><a class="self-link" href="#trusted-types-pre-navigation-check"></a></h5>
   <p>Given a <a href="https://fetch.spec.whatwg.org/#concept-request">request</a> (<var>request</var>), a string <var>navigation type</var>, two <a data-link-type="dfn" href="https://html.spec.whatwg.org/multipage/browsers.html#browsing-context" id="ref-for-browsing-context">browsing contexts</a> (<var>source</var> and <var>target</var>), and a <a href="https://www.w3.org/TR/CSP3/#content-security-policy-object">policy</a> (<var>policy</var>), this algorithm returns <code>"Blocked"</code> if a navigation violates the <code class="idl"><a data-link-type="idl">trusted-types</a></code> directive’s constraints and <code>"Allowed"</code> otherwise. This constitutes the <code class="idl"><a data-link-type="idl">trusted-types</a></code> directive’s <a data-link-type="dfn" href="https://w3c.github.io/webappsec-csp/#directive-pre-navigation-check" id="ref-for-directive-pre-navigation-check">pre-navigation check</a>:</p>
   <p class="note" role="note"><span>Note:</span> This algorithm assures that the code to be executed by a navigation to a <code>javascript:</code> URL will have to pass through a <a data-link-type="dfn" href="#default-policy" id="ref-for-default-policy②">default policy</a>’s <code>createScript</code> function, in addition to all other restrictions imposed by other CSP directives.</p>
   <ol>
    <li data-md>
     <p>If <var>request</var>’s <a data-link-type="dfn" href="https://fetch.spec.whatwg.org/#concept-request-url" id="ref-for-concept-request-url">url</a>'s <a data-link-type="dfn" href="https://url.spec.whatwg.org/#concept-url-scheme" id="ref-for-concept-url-scheme">scheme</a> is not <code>"javascript"</code>, return <code>"Allowed"</code> and abort further steps.</p>
    <li data-md>
     <p>Let <var>urlString</var> be the result of running the <a data-link-type="dfn" href="https://url.spec.whatwg.org/#concept-url-serializer" id="ref-for-concept-url-serializer">URL serializer</a> on <var>request</var>’s <a data-link-type="dfn" href="https://fetch.spec.whatwg.org/#concept-request-url" id="ref-for-concept-request-url①">url</a>.</p>
    <li data-md>
     <p>Let <var>encodedScriptSource</var> be the result of removing the leading <code>"javascript:"</code> from <var>urlString</var>.</p>
    <li data-md>
     <p>Let <var>defaultPolicy</var> be the result of executing <a data-link-type="abstract-op" href="#abstract-opdef-get-default-policy" id="ref-for-abstract-opdef-get-default-policy①">Get default policy</a> algorithm on <var>source</var>’s <code class="idl"><a data-link-type="idl" href="https://html.spec.whatwg.org/multipage/window-object.html#windowproxy" id="ref-for-windowproxy">WindowProxy</a></code>'s <a data-link-type="dfn" href="#window-trusted-type-policy-factory" id="ref-for-window-trusted-type-policy-factory③">trusted type policy factory</a>.</p>
    <li data-md>
     <p>If <var>defaultPolicy</var> is <code>null</code>, return <code>"Blocked"</code> and abort further steps.</p>
    <li data-md>
     <p>Let <var>convertedScriptSource</var> be the result of executing <a data-link-type="abstract-op" href="#abstract-opdef-create-a-trusted-type" id="ref-for-abstract-opdef-create-a-trusted-type④">Create a Trusted Type</a> algorithm, with the following arguments:</p>
     <ul>
      <li data-md>
       <p><var>defaultPolicy</var> as <var>policy</var></p>
      <li data-md>
       <p><var>encodedScriptSource</var> as <var>value</var></p>
      <li data-md>
       <p><code>"TrustedScript</code> as <var>trustedTypeName</var></p>
      <li data-md>
       <p>« <code>"Location.href"</code> » as <var>arguments</var></p>
     </ul>
    <li data-md>
     <p>If <var>convertedScriptSource</var> is not a <code class="idl"><a data-link-type="idl" href="#trustedscript" id="ref-for-trustedscript①③">TrustedScript</a></code> object, return <code>"Blocked"</code> and abort further steps.</p>
    <li data-md>
     <p>Set <var>urlString</var> to be the result of prepending <code>"javascript:"</code> to stringified <var>convertedScriptSource</var>.</p>
    <li data-md>
     <p>Let <var>newURL</var> be the result of running the <a data-link-type="dfn" href="https://url.spec.whatwg.org/#concept-url-parser" id="ref-for-concept-url-parser">URL parser</a> on <var>urlString</var>. If the parser returns a failure, return <code>"Blocked"</code> and abort further steps.</p>
    <li data-md>
     <p>Set <var>request</var>’s <a data-link-type="dfn" href="https://fetch.spec.whatwg.org/#concept-request-url" id="ref-for-concept-request-url②">url</a> to <var>newURL</var>.</p>
     <p class="note" role="note"><span>Note:</span> No other CSP directives operate on <code>javascript:</code> URLs in a pre-navigation check. Other directives that check javascript: URLs
       will operate on the modified URL later, in the <a data-link-type="dfn" href="https://w3c.github.io/webappsec-csp/#directive-inline-check" id="ref-for-directive-inline-check">inline check</a>.</p>
    <li data-md>
     <p>Return <code>"Allowed"</code>.</p>
   </ol>
   <h4 class="heading settled" data-level="4.5.2" id="should-block-sink-type-mismatch"><span class="secno">4.5.2. </span><span class="content"><dfn class="dfn-paneled" data-dfn-type="abstract-op" data-export id="abstract-opdef-should-sink-type-mismatch-violation-be-blocked-by-content-security-policy">Should sink type mismatch violation be blocked by Content Security Policy?</dfn></span><a class="self-link" href="#should-block-sink-type-mismatch"></a></h4>
   <p>Given a <a data-link-type="dfn" href="https://html.spec.whatwg.org/multipage/webappapis.html#concept-realm-global" id="ref-for-concept-realm-global③">global object</a> (<var>global</var>), a string (<var>sink</var>) and a string (<var>source</var>) this algorithm
returns <code>"Blocked"</code> if the <a data-link-type="dfn" href="#injection-sink" id="ref-for-injection-sink①⑧">injection sink</a> requires a <a data-link-type="dfn" href="#trusted-type" id="ref-for-trusted-type⑤">Trusted Type</a>, and <code>"Allowed"</code> otherwise.</p>
   <ol>
    <li data-md>
     <p>Let <var>result</var> be <code>"Allowed"</code>.</p>
    <li data-md>
     <p>For each <var>policy</var> in <var>global</var>’s <a data-link-type="dfn" href="https://html.spec.whatwg.org/multipage/dom.html#concept-document-csp-list" id="ref-for-concept-document-csp-list①">CSP list</a>:</p>
     <ol>
      <li data-md>
       <p>If <var>policy</var>’s <a data-link-type="dfn" href="https://w3c.github.io/webappsec-csp/#policy-directive-set" id="ref-for-policy-directive-set①">directive set</a> does not contain a <a data-link-type="dfn" href="https://w3c.github.io/webappsec-csp/#directives" id="ref-for-directives①">directive</a> which <a data-link-type="dfn" href="https://w3c.github.io/webappsec-csp/#directive-name" id="ref-for-directive-name①">name</a> is <code>"trusted-types"</code>, skip to the next <var>policy</var>.</p>
      <li data-md>
       <p>Let <var>violation</var> be the result of executing <a href="https://www.w3.org/TR/CSP3/#create-violation-for-global">Create a violation object for global, policy, and directive</a> on <var>global</var>, <var>policy</var> and <code>"trusted-types"</code></p>
      <li data-md>
       <p>Set <var>violation</var>’s <a data-link-type="dfn" href="https://w3c.github.io/webappsec-csp/#violation-resource" id="ref-for-violation-resource">resource</a> to <code>"trusted-types-sink"</code>.</p>
      <li data-md>
       <p>Let <var>trimmedSource</var> be the substring of <var>source</var>, containing its first 40 characters.</p>
      <li data-md>
       <p>Set <var>violation</var>’s <a data-link-type="dfn" href="https://w3c.github.io/webappsec-csp/#violation-sample" id="ref-for-violation-sample">sample</a> to be the result of <a data-link-type="dfn" href="https://infra.spec.whatwg.org/#string-concatenate" id="ref-for-string-concatenate③">concatenating</a> the list « <var>sink</var>, <var>trimmedSource</var> « using space (<code>"\x20"</code>) as a <var>separator</var>.</p>
      <li data-md>
       <p>Execute <a href="https://www.w3.org/TR/CSP3/#report-violation">Report a violation</a> on <var>violation</var>.</p>
      <li data-md>
       <p>If <var>policy</var>’s <a data-link-type="dfn" href="https://w3c.github.io/webappsec-csp/#policy-disposition" id="ref-for-policy-disposition">disposition</a> is <code>"enforce"</code>, then set <var>result</var> to <code>"Blocked"</code>.</p>
     </ol>
    <li data-md>
     <p>Return <var>result</var>.</p>
   </ol>
   <h4 class="heading settled" data-level="4.5.3" id="should-block-create-policy"><span class="secno">4.5.3. </span><span class="content"><dfn class="dfn-paneled" data-dfn-type="abstract-op" data-export id="abstract-opdef-should-trusted-type-policy-creation-be-blocked-by-content-security-policy">Should Trusted Type policy creation be blocked by Content Security Policy?</dfn></span><a class="self-link" href="#should-block-create-policy"></a></h4>
   <p>Given a <a data-link-type="dfn" href="https://html.spec.whatwg.org/multipage/webappapis.html#concept-realm-global" id="ref-for-concept-realm-global④">global object</a> (<var>global</var>), a string (<var>policyName</var>) and a list of
strings (<var>createdPolicyNames</var>), this algorithm returns <code>"Blocked"</code> if the <a data-link-type="dfn">Trusted Type Policy</a> should not be created, and <code>"Allowed"</code> otherwise.</p>
   <ol>
    <li data-md>
     <p>Let <var>result</var> be <code>"Allowed"</code>.</p>
    <li data-md>
     <p>For each <var>policy</var> in <var>global</var>’s <a data-link-type="dfn" href="https://html.spec.whatwg.org/multipage/dom.html#concept-document-csp-list" id="ref-for-concept-document-csp-list②">CSP list</a>:</p>
     <ol>
      <li data-md>
       <p>Let <var>createViolation</var> be false.</p>
      <li data-md>
       <p>If <var>policy</var>’s <a data-link-type="dfn" href="https://w3c.github.io/webappsec-csp/#policy-directive-set" id="ref-for-policy-directive-set②">directive set</a> does not contain a <a data-link-type="dfn" href="https://w3c.github.io/webappsec-csp/#directives" id="ref-for-directives②">directive</a> which name is <code>"trusted-types"</code>, skip to the next <var>policy</var>.</p>
      <li data-md>
       <p>Let <var>directive</var> be the <var>policy</var>’s <var>directive set</var>’s <a data-link-type="dfn" href="https://w3c.github.io/webappsec-csp/#directives" id="ref-for-directives③">directive</a> which name
is <code>"trusted-types"</code></p>
      <li data-md>
       <p>If <var>directive</var>’s <a data-link-type="dfn" href="https://w3c.github.io/webappsec-csp/#directive-value" id="ref-for-directive-value②">value</a> contains a <a data-link-type="dfn" href="#tt-expression" id="ref-for-tt-expression②">tt-expression</a> which is a match
for a value <code>*</code>, skip to the next <var>policy</var>.</p>
       <p class="note" role="note"><span>Note:</span> <code>trusted-types *</code> allows authors to create policies with
duplicated names.</p>
      <li data-md>
       <p>If <var>createdPolicyNames</var> contains <var>policyName</var>, set <var>createViolation</var> to true.</p>
      <li data-md>
       <p>If <var>directive</var>’s <a data-link-type="dfn" href="https://w3c.github.io/webappsec-csp/#directive-value" id="ref-for-directive-value③">value</a> does not contain a <a data-link-type="dfn" href="#tt-policy-name" id="ref-for-tt-policy-name①">tt-policy-name</a>,
which value is <var>policyName</var>, set <var>createViolation</var> to true.</p>
      <li data-md>
       <p>If <var>createViolation</var> is false, skip to the next <var>policy</var>.</p>
      <li data-md>
       <p>Let <var>violation</var> be the result of executing <a href="https://www.w3.org/TR/CSP3/#create-violation-for-global">Create a violation object for global, policy, and directive</a> on <var>global</var>, <var>policy</var> and <code>"trusted-types"</code></p>
      <li data-md>
       <p>Set <var>violation</var>’s <a data-link-type="dfn" href="https://w3c.github.io/webappsec-csp/#violation-resource" id="ref-for-violation-resource①">resource</a> to <code>"trusted-types-policy"</code>.</p>
      <li data-md>
       <p>Set <var>violation</var>’s <a data-link-type="dfn" href="https://w3c.github.io/webappsec-csp/#violation-sample" id="ref-for-violation-sample①">sample</a> to the substring of <var>policyName</var>, containing its first 40 characters.</p>
      <li data-md>
       <p>Execute <a href="https://www.w3.org/TR/CSP3/#report-violation">Report a violation</a> on <var>violation</var>.</p>
      <li data-md>
       <p>If <var>policy</var>’s <a data-link-type="dfn" href="https://w3c.github.io/webappsec-csp/#policy-disposition" id="ref-for-policy-disposition①">disposition</a> is <code>"enforce"</code>, then set <var>result</var> to <code>"Blocked"</code>.</p>
     </ol>
    <li data-md>
     <p>Return <var>result</var>.</p>
   </ol>
   <h4 class="heading settled" data-level="4.5.4" id="csp-violation-object-hdr"><span class="secno">4.5.4. </span><span class="content">Violation object changes</span><a class="self-link" href="#csp-violation-object-hdr"></a></h4>
   <p><a data-link-type="dfn" href="https://w3c.github.io/webappsec-csp/#violation" id="ref-for-violation">Violation</a> object <a data-link-type="dfn" href="https://w3c.github.io/webappsec-csp/#violation-resource" id="ref-for-violation-resource②">resource</a> also allows <code>"trusted-types-policy"</code> and <code>"trusted-types-sink"</code> as values.</p>
   <h4 class="heading settled" data-level="4.5.5" id="trusted-script-csp-keyword"><span class="secno">4.5.5. </span><span class="content">'trusted-script' keyword</span><a class="self-link" href="#trusted-script-csp-keyword"></a></h4>
   <p class="note" role="note"><span>Note:</span> See <a href="https://github.com/tc39/ecma262/issues/938">TC39/ecma262 issue #938</a> (adding the value to be compiled to algorithm parameters).</p>
   <div class="note" role="note">
    Note: EcmaScript code may call <code>Function()</code> and <code>eval</code> cross realm. 
<pre class="highlight"><c- a>let</c-> f <c- o>=</c-> <c- k>new</c-> self<c- p>.</c->top<c- p>.</c->Function<c- p>(</c->source<c- p>);</c->
</pre>
    <p>In this case, the <var>callerRealm</var>’s Window is <code>self</code> and the <var>calleeRealm</var>’s Window is <code>self.top</code>.
The Trusted Types portion of this algorithm uses <var>calleeRealm</var> for consistency with other sinks.</p>
<pre class="highlight"><c- c1>// Assigning a string to another Realm’s DOM sink uses that Realm’s default policy.</c->
self<c- p>.</c->top<c- p>.</c->body<c- p>.</c->innerHTML <c- o>=</c-> <c- t>'Hello, World!'</c-><c- p>;</c->
<c- c1>// Using another Realm’s builtin Function constructor should analogously use that</c->
<c- c1>// Realm’s default policy.</c->
<c- k>new</c-> self<c- p>.</c->top<c- p>.</c->Function<c- p>(</c-><c- t>'alert(1)'</c-><c- p>)()</c->
</pre>
    <p>This is subtly different from the CSP directive enforcement portion which rejects if either
the <var>calleeRealm</var> or <var>callerRealm</var>’s Content-Security-Policy rejects string compilation.</p>
   </div>
   <p>This document modifies the grammar for <a href="https://www.w3.org/TR/CSP3/#keyword-source">Content Security Policy Level 3 §keyword-source</a>:</p>
<pre><dfn data-dfn-type="grammar" data-export id="grammardef-keyword-source">keyword-source<a class="self-link" href="#grammardef-keyword-source"></a></dfn> = "'self'" / "'unsafe-inline'" / "'unsafe-eval'"
                     / "'strict-dynamic'" / "'unsafe-hashes'" / "'report-sample'"
                     / "'unsafe-allow-redirects'" <ins>/ "<dfn class="dfn-paneled" data-dfn-type="grammar" data-export id="grammardef-trusted-script">'trusted-script'</dfn>"</ins>
</pre>
   <h5 class="heading settled" data-level="4.5.5.1" id="csp-trusted-script-eval"><span class="secno">4.5.5.1. </span><span class="content">'trusted-script' support for eval</span><a class="self-link" href="#csp-trusted-script-eval"></a></h5>
   <p>This document modifies the <a href="https://www.w3.org/TR/CSP3/#can-compile-strings">EnsureCSPDoesNotBlockStringCompilation</a> which is reproduced in its entirety below with additions and deletions.</p>
   <p>
    Given two <a href="https://tc39.github.io/ecma262/#realm">realms</a> (<var>callerRealm</var> and <var>calleeRealm</var>), and a 
    <del>string</del>
    <ins>value</ins>
     (<var>source</var>), this algorithm returns 
    <del>normally</del>
   </p>
   <ins>the source string to compile</ins>
    if compilation is allowed, and
throws an "<code>EvalError</code>" if not: 
   <ol>
    <li data-md>
     <ins>
      Let <var>sourceString</var> be the result of executing the <a data-link-type="abstract-op" href="#abstract-opdef-get-trusted-type-compliant-string" id="ref-for-abstract-opdef-get-trusted-type-compliant-string⑦">Get Trusted Type compliant string</a> algorithm, with: 
      <ul>
       <li data-md>
        <p><var>calleeRealm</var> as <var>global</var>,</p>
       <li data-md>
        <p><var>source</var> as <var>input</var>,</p>
       <li data-md>
        <p><code>"eval"</code> as <var>sink</var>,</p>
       <li data-md>
        <p><code class="idl"><a data-link-type="idl" href="#trustedscript" id="ref-for-trustedscript①④">TrustedScript</a></code> as <var>expectedType</var>.</p>
      </ul>
     </ins>
    <li data-md>
     <ins>If the algorithm throws an error, throw an <code class="idl"><a data-link-type="idl" href="https://heycam.github.io/webidl/#exceptiondef-evalerror" id="ref-for-exceptiondef-evalerror">EvalError</a></code>.</ins>
    <li data-md>
     <ins>
      Let <var>isExempt</var> be the result of executing the <a data-link-type="abstract-op" href="#abstract-opdef-issourceexempt" id="ref-for-abstract-opdef-issourceexempt">IsSourceExempt</a> algorithm with: 
      <ul>
       <li data-md>
        <p><var>calleeRealm</var>’s <code class="idl"><a data-link-type="idl">CSP list</a></code> as <var>cspList</var>.</p>
      </ul>
     </ins>
    <li data-md>
     <p>Let <var>globals</var> be a list containing <var>calleeRealm</var>’s <a data-link-type="dfn" href="https://html.spec.whatwg.org/multipage/webappapis.html#concept-realm-global" id="ref-for-concept-realm-global⑤">global object</a> and <var>calleeRealm</var>’s <a data-link-type="dfn" href="https://html.spec.whatwg.org/multipage/webappapis.html#concept-realm-global" id="ref-for-concept-realm-global⑥">global object</a>.</p>
    <li data-md>
     <p>For each <var>global</var> in <var>globals</var>:</p>
     <ol>
      <li data-md>
       <p>Let <var>result</var> be "<code>Allowed</code>".</p>
      <li data-md>
       <p>For each <var>policy</var> in <var>global</var>’s <a href="https://www.w3.org/TR/CSP3/#global-object-csp-list">CSP list</a>:</p>
       <ol>
        <li data-md>
         <p>Let <var>source-list</var> be <code>null</code>.</p>
        <li data-md>
         <p>If <var>policy</var> contains a <a data-link-type="dfn" href="https://w3c.github.io/webappsec-csp/#directives" id="ref-for-directives④">directive</a> whose <a data-link-type="dfn" href="https://w3c.github.io/webappsec-csp/#directive-name" id="ref-for-directive-name②">name</a> is "<code>script-src</code>", then
set <var>source-list</var> to that <a data-link-type="dfn" href="https://w3c.github.io/webappsec-csp/#directives" id="ref-for-directives⑤">directive</a>'s <a data-link-type="dfn" href="https://w3c.github.io/webappsec-csp/#directive-value" id="ref-for-directive-value④">value</a>.</p>
         <p>Otherwise if <var>policy</var> contains a <a data-link-type="dfn" href="https://w3c.github.io/webappsec-csp/#directives" id="ref-for-directives⑥">directive</a> whose <a data-link-type="dfn" href="https://w3c.github.io/webappsec-csp/#directive-name" id="ref-for-directive-name③">name</a> is
"<code>default-src</code>", then set <var>source-list</var> to that directive’s <a data-link-type="dfn" href="https://w3c.github.io/webappsec-csp/#directive-value" id="ref-for-directive-value⑤">value</a>.</p>
        <li data-md>
         <p>
          If <var>source-list</var> is not <code>null</code>, and does not contain a <a data-link-type="dfn" href="https://w3c.github.io/webappsec-csp/#source-expression" id="ref-for-source-expression">source expression</a> which is
an <a data-link-type="dfn" href="https://infra.spec.whatwg.org/#ascii-case-insensitive" id="ref-for-ascii-case-insensitive">ASCII case-insensitive</a> match for the string "<a data-link-type="grammar" href="https://w3c.github.io/webappsec-csp/#grammardef-unsafe-eval" id="ref-for-grammardef-unsafe-eval"><code>'unsafe-eval'</code></a>", 
          <ins>and
it is the case that (<var>isExempt</var> is not true or <var>source-list</var> does not contain a <a data-link-type="dfn" href="https://w3c.github.io/webappsec-csp/#source-expression" id="ref-for-source-expression①">source expression</a> which is an <a data-link-type="dfn" href="https://infra.spec.whatwg.org/#ascii-case-insensitive" id="ref-for-ascii-case-insensitive①">ASCII case-insensitive</a> match for the
string "<a data-link-type="grammar" href="#grammardef-trusted-script" id="ref-for-grammardef-trusted-script"><code>'trusted-script'</code></a>")</ins>
           then:
         </p>
         <ol>
          <li data-md>
           <p>Let <var>violation</var> be the result of executing <a href="https://www.w3.org/TR/CSP3/#create-violation-for-global">Content Security Policy Level 3 §create-violation-for-global</a> on <var>global</var>, <var>policy</var>, and "<code>script-src</code>".</p>
          <li data-md>
           <p>Set <var>violation</var>’s <a data-link-type="dfn" href="https://w3c.github.io/webappsec-csp/#violation-resource" id="ref-for-violation-resource③">resource</a> to "<code>inline</code>".</p>
          <li data-md>
           <p>
            If <var>source-list</var> <a data-link-type="dfn" href="https://infra.spec.whatwg.org/#list-contain" id="ref-for-list-contain">contains</a> the expression
"<a data-link-type="grammar" href="https://w3c.github.io/webappsec-csp/#grammardef-report-sample" id="ref-for-grammardef-report-sample"><code>'report-sample'</code></a>", then set <var>violation</var>’s <a data-link-type="dfn" href="https://w3c.github.io/webappsec-csp/#violation-sample" id="ref-for-violation-sample②">sample</a> to
the substring of 
            <del><var>source</var></del>
            <ins><var>sourceString</var></ins>
             containing its first
40 characters.
           </p>
          <li data-md>
           <p>Execute <a href="https://www.w3.org/TR/CSP3/#report-violation">Content Security Policy Level 3 §report-violation</a> on <var>violation</var>.</p>
          <li data-md>
           <p>If <var>policy</var>’s <a data-link-type="dfn" href="https://w3c.github.io/webappsec-csp/#policy-disposition" id="ref-for-policy-disposition②">disposition</a> is "<code>enforce</code>", then set <var>result</var> to
"<code>Blocked</code>".</p>
         </ol>
       </ol>
      <li data-md>
       <p>If <var>result</var> is "<code>Blocked</code>", throw an <code>EvalError</code> exception.</p>
     </ol>
    <li data-md>
     <ins>Return <var>sourceString</var>.</ins>
   </ol>
   <p class="note" role="note"><span>Note:</span> returning <var>sourceString</var> means that the string that gets
compiled is that returned by any <a data-link-type="dfn" href="#default-policy" id="ref-for-default-policy③">default policy</a> in the course of
executing <a data-link-type="abstract-op" href="#abstract-opdef-get-trusted-type-compliant-string" id="ref-for-abstract-opdef-get-trusted-type-compliant-string⑧">Get Trusted Type compliant string</a>.</p>
   <p class="issue" id="issue-e28ea232"><a class="self-link" href="#issue-e28ea232"></a> This depends on a solution to <a href="https://github.com/WICG/trusted-types/issues/144">issue #144</a> like <a href="https://github.com/tc39-transfer/dynamic-code-brand-checks#problem-host-callout-does-not-receive-type-information">TC39 HostBeforeCompile</a></p>
   <p class="issue" id="issue-649f8da4"><a class="self-link" href="#issue-649f8da4"></a> In some cases, the violation "<code>'report-sample'</code>" contain the result of
applying the default policy to a string argument which differs.
Specifically when, there is a <a data-link-type="dfn" href="#default-policy" id="ref-for-default-policy④">default policy</a>, <var>isExempt</var> is false,
and <var>source</var> there is a CSP policy for either the <var>callerRealm</var> or <var>callerRealm</var> that disallows "<code>'unsafe-eval'"</code>.
Is this a feature or a bug?</p>
   <p class="note" role="note"><span>Note:</span> The previous algorithm reports violations via both report-uris where
callerRealm != calleeRealm.  If <a data-link-type="abstract-op" href="#abstract-opdef-get-trusted-type-compliant-string" id="ref-for-abstract-opdef-get-trusted-type-compliant-string⑨">Get Trusted Type compliant string</a> reports an
error, it only reports it via its <var>calleeRealm</var>’s report-uri.</p>
   <h5 class="heading settled" data-level="4.5.5.2" id="csp-trusted-script-javascript-url"><span class="secno">4.5.5.2. </span><span class="content">'trusted-script' support for javascript: URLs</span><a class="self-link" href="#csp-trusted-script-javascript-url"></a></h5>
   <p>This document modifies the <a href="https://www.w3.org/TR/CSP3/#match-element-to-source-list">Does element match source list for type and source?</a> algorithm, for it to recognize the 'trusted-script' keyword for <code>javascript:</code> navigations.</p>
   <p>Add the following step after step 1:</p>
   <ol start="2">
    <li data-md>
     <p>If <var>type</var> is <code>"navigation"</code>, <var>list</var> <a data-link-type="dfn" href="https://infra.spec.whatwg.org/#list-contain" id="ref-for-list-contain①">contains</a> an <a data-link-type="dfn" href="https://infra.spec.whatwg.org/#ascii-case-insensitive" id="ref-for-ascii-case-insensitive②">ASCII case-insensitive</a> match for the string "<a data-link-type="grammar" href="#grammardef-trusted-script" id="ref-for-grammardef-trusted-script①"><code>'trusted-script'</code></a>" and <a data-link-type="abstract-op" href="#abstract-opdef-issourceexempt" id="ref-for-abstract-opdef-issourceexempt①">IsSourceExempt</a> algorithm executed on <a data-link-type="dfn" href="https://html.spec.whatwg.org/multipage/browsers.html#active-document" id="ref-for-active-document">active document</a>'s <a data-link-type="dfn" href="https://html.spec.whatwg.org/multipage/dom.html#concept-document-csp-list" id="ref-for-concept-document-csp-list③">CSP list</a> returns true,
return <code>"Matches"</code>.</p>
   </ol>
   <h4 class="heading settled" data-level="4.5.6" id="is-source-exempt-algorithm"><span class="secno">4.5.6. </span><span class="content"><dfn class="dfn-paneled" data-dfn-type="abstract-op" data-export id="abstract-opdef-issourceexempt">IsSourceExempt</dfn> Algorithm</span><a class="self-link" href="#is-source-exempt-algorithm"></a></h4>
   <p>The IsSourceExempt algorithm takes a <a data-link-type="dfn" href="https://html.spec.whatwg.org/multipage/dom.html#concept-document-csp-list" id="ref-for-concept-document-csp-list④">CSP List</a> (<var>cspList</var>) and executes
the following steps:</p>
   <ol>
    <li data-md>
     <p>If <var>cspList</var> contains a <a href="https://www.w3.org/TR/CSP3/#content-security-policy-object">policy</a> whose <a data-link-type="dfn" href="https://w3c.github.io/webappsec-csp/#policy-directive-set" id="ref-for-policy-directive-set③">directive set</a> contains a <a href="https://www.w3.org/TR/CSP3/#directives">directive</a> with a name <code>"trusted-types"</code>, return true.</p>
    <li data-md>
     <p>Return false.</p>
   </ol>
   <p class="note" role="note"><span>Note:</span> This checks whether Trusted Types enforcement would have rejected the
input, were it problematic in the callout to <a data-link-type="abstract-op" href="#abstract-opdef-get-trusted-type-compliant-string" id="ref-for-abstract-opdef-get-trusted-type-compliant-string①⓪">Get Trusted Type compliant string</a>.</p>
   <h2 class="heading settled" data-level="5" id="security-considerations"><span class="secno">5. </span><span class="content">Security Considerations</span><a class="self-link" href="#security-considerations"></a></h2>
   <p>Trusted Types are not intended to defend against XSS in an actively malicious
execution environment. It’s assumed that the application is written by
non-malicious authors; the intent is to prevent developer mistakes that could
result in security bugs, and not to defend against first-party malicious code
actively trying to bypass policy restrictions. Below we enumerate already
identified vectors that remain risky even in environments with enforced
Trusted Types.</p>
   <h3 class="heading settled" data-level="5.1" id="cross-document-vectors"><span class="secno">5.1. </span><span class="content">Cross-document vectors</span><a class="self-link" href="#cross-document-vectors"></a></h3>
   <p>While the code running in a window in which Trusted Types are enforced cannot
dynamically create nodes that would bypass the policy restrictions, it is
possible that such nodes can be imported or adopted from documents in other
windows, that don’t have the same set of restrictions. In essence - it is
possible to bypass Trusted Types if a malicious author creates a setup in which
a restricted document colludes with an unrestricted one.</p>
   <p>CSP propagation rules (see <a href="https://www.w3.org/TR/CSP3/#initialize-document-csp">Content Security Policy Level 3 §initialize-document-csp</a> partially address this
issue, as new <a data-link-type="dfn" href="https://fetch.spec.whatwg.org/#local-scheme" id="ref-for-local-scheme">local scheme</a> documents will inherit the same set of restrictions.
To address this issue comprehensively, other mechanisms like <a href="https://wicg.github.io/origin-policy/">Origin Policy</a> should be used to ensure that baseline security rules are applied for the whole
origin.</p>
   <h3 class="heading settled" data-level="5.2" id="deprecated-features"><span class="secno">5.2. </span><span class="content">Deprecated features</span><a class="self-link" href="#deprecated-features"></a></h3>
   <p>Some long-deprecated and rarely used plaform features are not subject to Trusted
Types, and could potentially be used by malicious authors to overcome the
restrictions:</p>
   <ul>
    <li data-md>
     <p><a href="https://w3c.github.io/webcomponents/spec/imports/">HTML imports</a></p>
   </ul>
   <h3 class="heading settled" data-level="5.3" id="bypass-vectors"><span class="secno">5.3. </span><span class="content">Bypass vectors</span><a class="self-link" href="#bypass-vectors"></a></h3>
   <p class="issue" id="issue-1c3973fc"><a class="self-link" href="#issue-1c3973fc"></a> Mention anchor element properties bypass. <a href="https://github.com/WICG/trusted-types/issues/64">&lt;https://github.com/WICG/trusted-types/issues/64></a></p>
   <p class="issue" id="issue-fb0cfdf0"><a class="self-link" href="#issue-fb0cfdf0"></a> Mention text/attribute node copy bypass vectors. <a href="https://github.com/WICG/trusted-types/issues/47">&lt;https://github.com/WICG/trusted-types/issues/47></a></p>
   <h3 class="heading settled" data-level="5.4" id="best-practices-for-policy-design"><span class="secno">5.4. </span><span class="content">Best practices for policy design</span><a class="self-link" href="#best-practices-for-policy-design"></a></h3>
   <p>Trusted Types limit the scope of the code that can introduce DOM XSS
vulnerabilities to the implementation of <a href="#policies">policies</a>. In this design,
insecure policies can still enable XSS. Special emphasis needs to be taken by
use policies that are either secure for all possible inputs, or limit the access
to insecure policies, such that they are only called with non-attacker
controlled inputs.</p>
   <p>As policies are custom JavaScript code, they may be written in a way that heavily
depends on a global state. We advise against this. The policies should
be self-contained as much as possible. All objects that may alter security decisions
a policy makes effectively <em>become</em> the policy, and should be guarded &amp; reviewed
together.</p>
   <p class="issue" id="issue-2eb927d2"><a class="self-link" href="#issue-2eb927d2"></a> Refer to the external document on secure policy design.</p>
   <h2 class="heading settled" data-level="6" id="implementation-considerations"><span class="secno">6. </span><span class="content">Implementation Considerations</span><a class="self-link" href="#implementation-considerations"></a></h2>
   <h3 class="heading settled" data-level="6.1" id="vendor-specific-extensions-and-addons"><span class="secno">6.1. </span><span class="content">Vendor-specific Extensions and Addons</span><a class="self-link" href="#vendor-specific-extensions-and-addons"></a></h3>
   <p>Restriction imposed by Trusted Types SHOULD
NOT interfere with the operation of user-agent features like addons,
extensions, or bookmarklets. These kinds of features generally advance
the user’s priority over page authors, as espoused in <a data-link-type="biblio" href="#biblio-html-design-principles">[html-design-principles]</a>. Specifically, extensions SHOULD be able to pass strings
to the DOM XSS <a data-link-type="dfn" href="#injection-sink" id="ref-for-injection-sink①⑨">injection sinks</a> without triggering <a data-link-type="dfn" href="#default-policy" id="ref-for-default-policy⑤">default policy</a> execution, violation generation, or the rejection of the value.</p>
  </main>
  <div data-fill-with="conformance">
   <h2 class="no-ref no-num heading settled" id="conformance"><span class="content"> Conformance</span><a class="self-link" href="#conformance"></a></h2>
   <p> Conformance requirements are expressed with a combination of descriptive assertions and RFC 2119 terminology.
            The key words “MUST”, “MUST NOT”, “REQUIRED”, “SHALL”, “SHALL NOT”, “SHOULD”, “SHOULD NOT”, “RECOMMENDED”, “MAY”, and “OPTIONAL”
            in the normative parts of this document
            are to be interpreted as described in RFC 2119.
            However, for readability,
            these words do not appear in all uppercase letters in this specification. </p>
   <p> All of the text of this specification is normative
            except sections explicitly marked as non-normative, examples, and notes. <a data-link-type="biblio" href="#biblio-rfc2119">[RFC2119]</a> </p>
   <p> Examples in this specification are introduced with the words “for example”
            or are set apart from the normative text with <code>class="example"</code>, like this: </p>
   <div class="example" id="example-example"><a class="self-link" href="#example-example"></a> This is an example of an informative example. </div>
   <p> Informative notes begin with the word “Note”
            and are set apart from the normative text with <code>class="note"</code>, like this: </p>
   <p class="note" role="note"> Note, this is an informative note. </p>
  </div>
<script>
(function() {
  "use strict";
  var collapseSidebarText = '<span aria-hidden="true">←</span> '
                          + '<span>Collapse Sidebar</span>';
  var expandSidebarText   = '<span aria-hidden="true">→</span> '
                          + '<span>Pop Out Sidebar</span>';
  var tocJumpText         = '<span aria-hidden="true">↑</span> '
                          + '<span>Jump to Table of Contents</span>';

  var sidebarMedia = window.matchMedia('screen and (min-width: 78em)');
  var autoToggle   = function(e){ toggleSidebar(e.matches) };
  if(sidebarMedia.addListener) {
    sidebarMedia.addListener(autoToggle);
  }

  function toggleSidebar(on) {
    if (on == undefined) {
      on = !document.body.classList.contains('toc-sidebar');
    }

    /* Don’t scroll to compensate for the ToC if we’re above it already. */
    var headY = 0;
    var head = document.querySelector('.head');
    if (head) {
      // terrible approx of "top of ToC"
      headY += head.offsetTop + head.offsetHeight;
    }
    var skipScroll = window.scrollY < headY;

    var toggle = document.getElementById('toc-toggle');
    var tocNav = document.getElementById('toc');
    if (on) {
      var tocHeight = tocNav.offsetHeight;
      document.body.classList.add('toc-sidebar');
      document.body.classList.remove('toc-inline');
      toggle.innerHTML = collapseSidebarText;
      if (!skipScroll) {
        window.scrollBy(0, 0 - tocHeight);
      }
      tocNav.focus();
      sidebarMedia.addListener(autoToggle); // auto-collapse when out of room
    }
    else {
      document.body.classList.add('toc-inline');
      document.body.classList.remove('toc-sidebar');
      toggle.innerHTML = expandSidebarText;
      if (!skipScroll) {
        window.scrollBy(0, tocNav.offsetHeight);
      }
      if (toggle.matches(':hover')) {
        /* Unfocus button when not using keyboard navigation,
           because I don’t know where else to send the focus. */
        toggle.blur();
      }
    }
  }

  function createSidebarToggle() {
    /* Create the sidebar toggle in JS; it shouldn’t exist when JS is off. */
    var toggle = document.createElement('a');
      /* This should probably be a button, but appearance isn’t standards-track.*/
    toggle.id = 'toc-toggle';
    toggle.class = 'toc-toggle';
    toggle.href = '#toc';
    toggle.innerHTML = collapseSidebarText;

    sidebarMedia.addListener(autoToggle);
    var toggler = function(e) {
      e.preventDefault();
      sidebarMedia.removeListener(autoToggle); // persist explicit off states
      toggleSidebar();
      return false;
    }
    toggle.addEventListener('click', toggler, false);


    /* Get <nav id=toc-nav>, or make it if we don’t have one. */
    var tocNav = document.getElementById('toc-nav');
    if (!tocNav) {
      tocNav = document.createElement('p');
      tocNav.id = 'toc-nav';
      /* Prepend for better keyboard navigation */
      document.body.insertBefore(tocNav, document.body.firstChild);
    }
    /* While we’re at it, make sure we have a Jump to Toc link. */
    var tocJump = document.getElementById('toc-jump');
    if (!tocJump) {
      tocJump = document.createElement('a');
      tocJump.id = 'toc-jump';
      tocJump.href = '#toc';
      tocJump.innerHTML = tocJumpText;
      tocNav.appendChild(tocJump);
    }

    tocNav.appendChild(toggle);
  }

  var toc = document.getElementById('toc');
  if (toc) {
    createSidebarToggle();
    toggleSidebar(sidebarMedia.matches);

    /* If the sidebar has been manually opened and is currently overlaying the text
       (window too small for the MQ to add the margin to body),
       then auto-close the sidebar once you click on something in there. */
    toc.addEventListener('click', function(e) {
      if(e.target.tagName.toLowerCase() == "a" && document.body.classList.contains('toc-sidebar') && !sidebarMedia.matches) {
        toggleSidebar(false);
      }
    }, false);
  }
  else {
    console.warn("Can’t find Table of Contents. Please use <nav id='toc'> around the ToC.");
  }

  /* Wrap tables in case they overflow */
  var tables = document.querySelectorAll(':not(.overlarge) > table.data, :not(.overlarge) > table.index');
  var numTables = tables.length;
  for (var i = 0; i < numTables; i++) {
    var table = tables[i];
    var wrapper = document.createElement('div');
    wrapper.className = 'overlarge';
    table.parentNode.insertBefore(wrapper, table);
    wrapper.appendChild(table);
  }

})();
</script>
  <h2 class="no-num no-ref heading settled" id="index"><span class="content">Index</span><a class="self-link" href="#index"></a></h2>
  <h3 class="no-num no-ref heading settled" id="index-defined-here"><span class="content">Terms defined by this specification</span><a class="self-link" href="#index-defined-here"></a></h3>
  <ul class="index">
   <li><a href="#dom-htmlobjectelement-codebase">codeBase</a><span>, in §4.1.3</span>
   <li><a href="#abstract-opdef-create-a-trusted-type">Create a Trusted Type</a><span>, in §3.3</span>
   <li><a href="#abstract-opdef-create-a-trusted-type-policy">Create a Trusted Type Policy</a><span>, in §3.1</span>
   <li><a href="#dom-range-createcontextualfragment">createContextualFragment(fragment)</a><span>, in §4.4</span>
   <li><a href="#dom-trustedtypepolicyoptions-createhtml">createHTML</a><span>, in §2.3.3</span>
   <li><a href="#callbackdef-createhtmlcallback">CreateHTMLCallback</a><span>, in §2.3.3</span>
   <li><a href="#dom-trustedtypepolicy-createhtml">createHTML(input, ...arguments)</a><span>, in §2.3.2</span>
   <li><a href="#dom-trustedtypepolicyfactory-createpolicy">createPolicy(policyName)</a><span>, in §2.3.1</span>
   <li><a href="#dom-trustedtypepolicyfactory-createpolicy">createPolicy(policyName, policyOptions)</a><span>, in §2.3.1</span>
   <li><a href="#dom-trustedtypepolicyoptions-createscript">createScript</a><span>, in §2.3.3</span>
   <li><a href="#callbackdef-createscriptcallback">CreateScriptCallback</a><span>, in §2.3.3</span>
   <li><a href="#dom-trustedtypepolicy-createscript">createScript(input, ...arguments)</a><span>, in §2.3.2</span>
   <li><a href="#dom-trustedtypepolicyoptions-createscripturl">createScriptURL</a><span>, in §2.3.3</span>
   <li><a href="#callbackdef-createscripturlcallback">CreateScriptURLCallback</a><span>, in §2.3.3</span>
   <li><a href="#dom-trustedtypepolicy-createscripturl">createScriptURL(input, ...arguments)</a><span>, in §2.3.2</span>
   <li><a href="#dom-htmlobjectelement-data">data</a><span>, in §4.1.3</span>
   <li><a href="#default-policy">Default policy</a><span>, in §2.3.4</span>
   <li><a href="#dom-trustedtypepolicyfactory-defaultpolicy">defaultPolicy</a><span>, in §2.3.1</span>
   <li><a href="#dom-domparser-domparser">DOMParser()</a><span>, in §4.4</span>
   <li><a href="#domparser">DOMParser</a><span>, in §4.4</span>
   <li><a href="#dom-trustedtypepolicyfactory-emptyhtml">emptyHTML</a><span>, in §2.3.1</span>
   <li><a href="#enforcement">Enforcement</a><span>, in §2.4</span>
   <li><a href="#dom-trustedtypepolicyfactory-getattributetype">getAttributeType(tagName, attribute)</a><span>, in §2.3.1</span>
   <li><a href="#dom-trustedtypepolicyfactory-getattributetype">getAttributeType(tagName, attribute, elementNs)</a><span>, in §2.3.1</span>
   <li><a href="#dom-trustedtypepolicyfactory-getattributetype">getAttributeType(tagName, attribute, elementNs, attrNs)</a><span>, in §2.3.1</span>
   <li><a href="#abstract-opdef-get-default-policy">Get default policy</a><span>, in §3.2</span>
   <li><a href="#dom-trustedtypepolicyfactory-getpolicynames">getPolicyNames()</a><span>, in §2.3.1</span>
   <li><a href="#dom-trustedtypepolicyfactory-getpropertytype">getPropertyType(tagName, property)</a><span>, in §2.3.1</span>
   <li><a href="#dom-trustedtypepolicyfactory-getpropertytype">getPropertyType(tagName, property, elementNs)</a><span>, in §2.3.1</span>
   <li><a href="#abstract-opdef-get-trusted-type-compliant-string">Get Trusted Type compliant string</a><span>, in §3.4</span>
   <li><a href="#dom-svgscriptelement-href">href</a><span>, in §4.2</span>
   <li><a href="#typedefdef-htmlstring">HTMLString</a><span>, in §4</span>
   <li><a href="#typedefdef-htmlstringdefaultsempty">HTMLStringDefaultsEmpty</a><span>, in §4</span>
   <li><a href="#injection-sink">injection sink</a><span>, in §2.1</span>
   <li><a href="#dom-innerhtml-innerhtml">innerHTML</a><span>, in §4.4</span>
   <li><a href="#dom-htmlscriptelement-innertext">innerText</a><span>, in §4.1.4</span>
   <li><a href="#dom-element-insertadjacenthtml">insertAdjacentHTML(position, text)</a><span>, in §4.4</span>
   <li><a href="#abstract-opdef-insert-text-node-validation-steps">insert text node validation steps</a><span>, in §4.3.1</span>
   <li><a href="#dom-trustedtypepolicyfactory-ishtml">isHTML(value)</a><span>, in §2.3.1</span>
   <li><a href="#dom-trustedtypepolicyfactory-isscripturl">isScriptURL(value)</a><span>, in §2.3.1</span>
   <li><a href="#dom-trustedtypepolicyfactory-isscript">isScript(value)</a><span>, in §2.3.1</span>
   <li><a href="#abstract-opdef-issourceexempt">IsSourceExempt</a><span>, in §4.5.6</span>
   <li><a href="#grammardef-keyword-source">keyword-source</a><span>, in §4.5.5</span>
   <li>
    name
    <ul>
     <li><a href="#dom-trustedtypepolicy-name">attribute for TrustedTypePolicy</a><span>, in §2.3.2</span>
     <li><a href="#trustedtypepolicy-name">dfn for TrustedTypePolicy</a><span>, in §2.3.2</span>
    </ul>
   <li><a href="#dom-element-outerhtml">outerHTML</a><span>, in §4.4</span>
   <li><a href="#dom-domparser-parsefromstring">parseFromString(str, type)</a><span>, in §4.4</span>
   <li><a href="#abstract-opdef-process-value-with-a-default-policy">Process value with a default policy</a><span>, in §3.5</span>
   <li><a href="#typedefdef-scriptstring">ScriptString</a><span>, in §4</span>
   <li><a href="#typedefdef-scripturlstring">ScriptURLString</a><span>, in §4</span>
   <li><a href="#serialized-tt-configuration">serialized-tt-configuration</a><span>, in §4.5.1</span>
   <li><a href="#dom-windoworworkerglobalscope-setinterval">setInterval(handler)</a><span>, in §4.1.5</span>
   <li><a href="#dom-windoworworkerglobalscope-setinterval">setInterval(handler, timeout)</a><span>, in §4.1.5</span>
   <li><a href="#dom-windoworworkerglobalscope-setinterval">setInterval(handler, timeout, ...arguments)</a><span>, in §4.1.5</span>
   <li><a href="#dom-windoworworkerglobalscope-settimeout">setTimeout(handler)</a><span>, in §4.1.5</span>
   <li><a href="#dom-windoworworkerglobalscope-settimeout">setTimeout(handler, timeout)</a><span>, in §4.1.5</span>
   <li><a href="#dom-windoworworkerglobalscope-settimeout">setTimeout(handler, timeout, ...arguments)</a><span>, in §4.1.5</span>
   <li><a href="#abstract-opdef-should-sink-type-mismatch-violation-be-blocked-by-content-security-policy">Should sink type mismatch violation be blocked by Content Security Policy?</a><span>, in §4.5.2</span>
   <li><a href="#abstract-opdef-should-trusted-type-policy-creation-be-blocked-by-content-security-policy">Should Trusted Type policy creation be blocked by Content Security Policy?</a><span>, in §4.5.3</span>
   <li>
    src
    <ul>
     <li><a href="#dom-htmlembedelement-src">attribute for HTMLEmbedElement</a><span>, in §4.1.3</span>
     <li><a href="#dom-htmlscriptelement-src">attribute for HTMLScriptElement</a><span>, in §4.1.3</span>
    </ul>
   <li><a href="#dom-htmliframeelement-srcdoc">srcdoc</a><span>, in §4.1.3</span>
   <li>
    stringification behavior
    <ul>
     <li><a href="#TrustedHTML-stringification-behavior">dfn for TrustedHTML</a><span>, in §2.2.1</span>
     <li><a href="#TrustedScript-stringification-behavior">dfn for TrustedScript</a><span>, in §2.2.2</span>
     <li><a href="#TrustedScriptURL-stringification-behavior">dfn for TrustedScriptURL</a><span>, in §2.2.3</span>
    </ul>
   <li><a href="#dom-htmlscriptelement-text">text</a><span>, in §4.1.3</span>
   <li><a href="#dom-htmlscriptelement-textcontent">textContent</a><span>, in §4.1.4</span>
   <li>
    TrustedHTML
    <ul>
     <li><a href="#trustedhtml">(interface)</a><span>, in §2.2.1</span>
     <li><a href="#typedef-trustedhtml">(type)</a><span>, in §2.2.1</span>
    </ul>
   <li><a href="#grammardef-trusted-script">'trusted-script'</a><span>, in §4.5.5</span>
   <li>
    TrustedScript
    <ul>
     <li><a href="#trustedscript">(interface)</a><span>, in §2.2.2</span>
     <li><a href="#typedef-trustedscript">(type)</a><span>, in §2.2.2</span>
    </ul>
   <li>
    TrustedScriptURL
    <ul>
     <li><a href="#trustedscripturl">(interface)</a><span>, in §2.2.3</span>
     <li><a href="#typedef-trustedscripturl">(type)</a><span>, in §2.2.3</span>
    </ul>
   <li><a href="#typedefdef-trustedtimerhandler">TrustedTimerHandler</a><span>, in §4.1.5</span>
   <li><a href="#typedefdef-trustedtype">TrustedType</a><span>, in §4</span>
   <li><a href="#trusted-type">Trusted Type</a><span>, in §2.2</span>
   <li>
    TrustedTypePolicy
    <ul>
     <li><a href="#trustedtypepolicy">(interface)</a><span>, in §2.3.2</span>
     <li><a href="#typedef-trustedtypepolicy">(type)</a><span>, in §2.3.2</span>
    </ul>
   <li>
    TrustedTypePolicyFactory
    <ul>
     <li><a href="#trustedtypepolicyfactory">(interface)</a><span>, in §2.3.1</span>
     <li><a href="#typedef-trustedtypepolicyfactory">(type)</a><span>, in §2.3.1</span>
    </ul>
   <li><a href="#window-trusted-type-policy-factory">trusted type policy factory</a><span>, in §4.1</span>
   <li>
    TrustedTypePolicyOptions
    <ul>
     <li><a href="#dictdef-trustedtypepolicyoptions">(dictionary)</a><span>, in §2.3.3</span>
     <li><a href="#typedef-trustedtypepolicyoptions">(type)</a><span>, in §2.3.3</span>
    </ul>
   <li><a href="#dom-window-trustedtypes">trustedTypes</a><span>, in §4.1.1</span>
   <li><a href="#extendedattrdef-trustedtypes">TrustedTypes</a><span>, in §2.4.2</span>
   <li><a href="#trusted-types-directive">trusted-types-directive</a><span>, in §4.5.1</span>
   <li><a href="#tt-expression">tt-expression</a><span>, in §4.5.1</span>
   <li><a href="#tt-policy-name">tt-policy-name</a><span>, in §4.5.1</span>
   <li><a href="#dom-document-write">write()</a><span>, in §4.1.2</span>
   <li><a href="#dom-document-writeln">writeln()</a><span>, in §4.1.2</span>
   <li><a href="#dom-document-writeln">writeln(...text)</a><span>, in §4.1.2</span>
   <li><a href="#dom-document-write">write(...text)</a><span>, in §4.1.2</span>
  </ul>
  <aside class="dfn-panel" data-for="term-for-document">
   <a href="https://dom.spec.whatwg.org/#document">https://dom.spec.whatwg.org/#document</a><b>Referenced in:</b>
   <ul>
    <li><a href="#ref-for-document">2.1. Injection sinks</a>
    <li><a href="#ref-for-document①">4.1.2. Extensions to the Document interface</a> <a href="#ref-for-document②">(2)</a>
    <li><a href="#ref-for-document③">4.4. Integration with DOM Parsing</a>
   </ul>
  </aside>
  <aside class="dfn-panel" data-for="term-for-documentfragment">
   <a href="https://dom.spec.whatwg.org/#documentfragment">https://dom.spec.whatwg.org/#documentfragment</a><b>Referenced in:</b>
   <ul>
    <li><a href="#ref-for-documentfragment">4.4. Integration with DOM Parsing</a>
   </ul>
  </aside>
  <aside class="dfn-panel" data-for="term-for-element">
   <a href="https://dom.spec.whatwg.org/#element">https://dom.spec.whatwg.org/#element</a><b>Referenced in:</b>
   <ul>
    <li><a href="#ref-for-element">2.1. Injection sinks</a> <a href="#ref-for-element①">(2)</a>
    <li><a href="#ref-for-element②">4.4. Integration with DOM Parsing</a>
   </ul>
  </aside>
  <aside class="dfn-panel" data-for="term-for-range">
   <a href="https://dom.spec.whatwg.org/#range">https://dom.spec.whatwg.org/#range</a><b>Referenced in:</b>
   <ul>
    <li><a href="#ref-for-range">4.4. Integration with DOM Parsing</a>
   </ul>
  </aside>
  <aside class="dfn-panel" data-for="term-for-text">
   <a href="https://dom.spec.whatwg.org/#text">https://dom.spec.whatwg.org/#text</a><b>Referenced in:</b>
   <ul>
    <li><a href="#ref-for-text">4.3.1. Text node validation steps</a>
   </ul>
  </aside>
  <aside class="dfn-panel" data-for="term-for-concept-child-text-content">
   <a href="https://dom.spec.whatwg.org/#concept-child-text-content">https://dom.spec.whatwg.org/#concept-child-text-content</a><b>Referenced in:</b>
   <ul>
    <li><a href="#ref-for-concept-child-text-content">4.1.4. Enforcement for script text contents</a> <a href="#ref-for-concept-child-text-content①">(2)</a>
    <li><a href="#ref-for-concept-child-text-content②">4.2. Integration with SVG</a>
   </ul>
  </aside>
  <aside class="dfn-panel" data-for="term-for-context-object">
   <a href="https://dom.spec.whatwg.org/#context-object">https://dom.spec.whatwg.org/#context-object</a><b>Referenced in:</b>
   <ul>
    <li><a href="#ref-for-context-object">2.3.1. TrustedTypePolicyFactory</a> <a href="#ref-for-context-object①">(2)</a>
    <li><a href="#ref-for-context-object②">2.4.2. TrustedTypes extended attribute</a> <a href="#ref-for-context-object③">(2)</a> <a href="#ref-for-context-object④">(3)</a> <a href="#ref-for-context-object⑤">(4)</a> <a href="#ref-for-context-object⑥">(5)</a> <a href="#ref-for-context-object⑦">(6)</a> <a href="#ref-for-context-object⑧">(7)</a> <a href="#ref-for-context-object⑨">(8)</a> <a href="#ref-for-context-object①⓪">(9)</a> <a href="#ref-for-context-object①①">(10)</a>
    <li><a href="#ref-for-context-object①②">4.1.5. Enforcement in timer functions</a>
   </ul>
  </aside>
  <aside class="dfn-panel" data-for="term-for-concept-namednodemap-element">
   <a href="https://dom.spec.whatwg.org/#concept-namednodemap-element">https://dom.spec.whatwg.org/#concept-namednodemap-element</a><b>Referenced in:</b>
   <ul>
    <li><a href="#ref-for-concept-namednodemap-element">2.3.1. TrustedTypePolicyFactory</a> <a href="#ref-for-concept-namednodemap-element①">(2)</a>
    <li><a href="#ref-for-concept-namednodemap-element②">2.4.2. TrustedTypes extended attribute</a> <a href="#ref-for-concept-namednodemap-element③">(2)</a>
   </ul>
  </aside>
  <aside class="dfn-panel" data-for="term-for-concept-element-interface">
   <a href="https://dom.spec.whatwg.org/#concept-element-interface">https://dom.spec.whatwg.org/#concept-element-interface</a><b>Referenced in:</b>
   <ul>
    <li><a href="#ref-for-concept-element-interface">2.3.1. TrustedTypePolicyFactory</a> <a href="#ref-for-concept-element-interface①">(2)</a>
   </ul>
  </aside>
  <aside class="dfn-panel" data-for="term-for-concept-element-local-name">
   <a href="https://dom.spec.whatwg.org/#concept-element-local-name">https://dom.spec.whatwg.org/#concept-element-local-name</a><b>Referenced in:</b>
   <ul>
    <li><a href="#ref-for-concept-element-local-name">2.4.2. TrustedTypes extended attribute</a> <a href="#ref-for-concept-element-local-name①">(2)</a>
    <li><a href="#ref-for-concept-element-local-name②">4.1.6. Enforcement in event handler content attributes</a>
   </ul>
  </aside>
  <aside class="dfn-panel" data-for="term-for-dom-node-textcontent">
   <a href="https://dom.spec.whatwg.org/#dom-node-textcontent">https://dom.spec.whatwg.org/#dom-node-textcontent</a><b>Referenced in:</b>
   <ul>
    <li><a href="#ref-for-dom-node-textcontent">4.1.4. Enforcement for script text contents</a>
   </ul>
  </aside>
  <aside class="dfn-panel" data-for="term-for-h-the-domparser-interface">
   <a href="https://www.w3.org/TR/DOM-Parsing/#h-the-domparser-interface">https://www.w3.org/TR/DOM-Parsing/#h-the-domparser-interface</a><b>Referenced in:</b>
   <ul>
    <li><a href="#ref-for-h-the-domparser-interface">4.4. Integration with DOM Parsing</a>
   </ul>
  </aside>
  <aside class="dfn-panel" data-for="term-for-local-scheme">
   <a href="https://fetch.spec.whatwg.org/#local-scheme">https://fetch.spec.whatwg.org/#local-scheme</a><b>Referenced in:</b>
   <ul>
    <li><a href="#ref-for-local-scheme">5.1. Cross-document vectors</a>
   </ul>
  </aside>
  <aside class="dfn-panel" data-for="term-for-concept-request-url">
   <a href="https://fetch.spec.whatwg.org/#concept-request-url">https://fetch.spec.whatwg.org/#concept-request-url</a><b>Referenced in:</b>
   <ul>
    <li><a href="#ref-for-concept-request-url">4.5.1.1. trusted-types Pre-Navigation check</a> <a href="#ref-for-concept-request-url①">(2)</a> <a href="#ref-for-concept-request-url②">(3)</a>
   </ul>
  </aside>
  <aside class="dfn-panel" data-for="term-for-cereactions">
   <a href="https://html.spec.whatwg.org/multipage/custom-elements.html#cereactions">https://html.spec.whatwg.org/multipage/custom-elements.html#cereactions</a><b>Referenced in:</b>
   <ul>
    <li><a href="#ref-for-cereactions">4.1.2. Extensions to the Document interface</a> <a href="#ref-for-cereactions①">(2)</a>
    <li><a href="#ref-for-cereactions②">4.1.3. Enforcement in element attributes</a> <a href="#ref-for-cereactions③">(2)</a> <a href="#ref-for-cereactions④">(3)</a> <a href="#ref-for-cereactions⑤">(4)</a> <a href="#ref-for-cereactions⑥">(5)</a> <a href="#ref-for-cereactions⑦">(6)</a>
    <li><a href="#ref-for-cereactions⑧">4.1.4. Enforcement for script text contents</a> <a href="#ref-for-cereactions⑨">(2)</a>
    <li><a href="#ref-for-cereactions①⓪">4.4. Integration with DOM Parsing</a> <a href="#ref-for-cereactions①①">(2)</a> <a href="#ref-for-cereactions①②">(3)</a> <a href="#ref-for-cereactions①③">(4)</a>
   </ul>
  </aside>
  <aside class="dfn-panel" data-for="term-for-htmlelement">
   <a href="https://html.spec.whatwg.org/multipage/dom.html#htmlelement">https://html.spec.whatwg.org/multipage/dom.html#htmlelement</a><b>Referenced in:</b>
   <ul>
    <li><a href="#ref-for-htmlelement">4.1.3. Enforcement in element attributes</a> <a href="#ref-for-htmlelement①">(2)</a> <a href="#ref-for-htmlelement②">(3)</a> <a href="#ref-for-htmlelement③">(4)</a>
    <li><a href="#ref-for-htmlelement④">4.1.4. Enforcement for script text contents</a>
   </ul>
  </aside>
  <aside class="dfn-panel" data-for="term-for-htmlembedelement">
   <a href="https://html.spec.whatwg.org/multipage/iframe-embed-object.html#htmlembedelement">https://html.spec.whatwg.org/multipage/iframe-embed-object.html#htmlembedelement</a><b>Referenced in:</b>
   <ul>
    <li><a href="#ref-for-htmlembedelement">4.1.3. Enforcement in element attributes</a>
   </ul>
  </aside>
  <aside class="dfn-panel" data-for="term-for-htmliframeelement">
   <a href="https://html.spec.whatwg.org/multipage/iframe-embed-object.html#htmliframeelement">https://html.spec.whatwg.org/multipage/iframe-embed-object.html#htmliframeelement</a><b>Referenced in:</b>
   <ul>
    <li><a href="#ref-for-htmliframeelement">4.1.3. Enforcement in element attributes</a>
   </ul>
  </aside>
  <aside class="dfn-panel" data-for="term-for-htmlobjectelement">
   <a href="https://html.spec.whatwg.org/multipage/iframe-embed-object.html#htmlobjectelement">https://html.spec.whatwg.org/multipage/iframe-embed-object.html#htmlobjectelement</a><b>Referenced in:</b>
   <ul>
    <li><a href="#ref-for-htmlobjectelement">4.1.3. Enforcement in element attributes</a>
   </ul>
  </aside>
  <aside class="dfn-panel" data-for="term-for-htmlscriptelement">
   <a href="https://html.spec.whatwg.org/multipage/scripting.html#htmlscriptelement">https://html.spec.whatwg.org/multipage/scripting.html#htmlscriptelement</a><b>Referenced in:</b>
   <ul>
    <li><a href="#ref-for-htmlscriptelement">4.1.3. Enforcement in element attributes</a>
    <li><a href="#ref-for-htmlscriptelement①">4.1.4. Enforcement for script text contents</a> <a href="#ref-for-htmlscriptelement②">(2)</a> <a href="#ref-for-htmlscriptelement③">(3)</a> <a href="#ref-for-htmlscriptelement④">(4)</a> <a href="#ref-for-htmlscriptelement⑤">(5)</a>
   </ul>
  </aside>
  <aside class="dfn-panel" data-for="term-for-window">
   <a href="https://html.spec.whatwg.org/multipage/window-object.html#window">https://html.spec.whatwg.org/multipage/window-object.html#window</a><b>Referenced in:</b>
   <ul>
    <li><a href="#ref-for-window">3.4. Get Trusted Type compliant string</a>
    <li><a href="#ref-for-window①">4.1. Integration with HTML</a>
    <li><a href="#ref-for-window②">4.1.1. Extensions to the Window interface</a> <a href="#ref-for-window③">(2)</a> <a href="#ref-for-window④">(3)</a>
   </ul>
  </aside>
  <aside class="dfn-panel" data-for="term-for-windoworworkerglobalscope">
   <a href="https://html.spec.whatwg.org/multipage/webappapis.html#windoworworkerglobalscope">https://html.spec.whatwg.org/multipage/webappapis.html#windoworworkerglobalscope</a><b>Referenced in:</b>
   <ul>
    <li><a href="#ref-for-windoworworkerglobalscope">4.1.5. Enforcement in timer functions</a> <a href="#ref-for-windoworworkerglobalscope①">(2)</a>
   </ul>
  </aside>
  <aside class="dfn-panel" data-for="term-for-windowproxy">
   <a href="https://html.spec.whatwg.org/multipage/window-object.html#windowproxy">https://html.spec.whatwg.org/multipage/window-object.html#windowproxy</a><b>Referenced in:</b>
   <ul>
    <li><a href="#ref-for-windowproxy">4.5.1.1. trusted-types Pre-Navigation check</a>
   </ul>
  </aside>
  <aside class="dfn-panel" data-for="term-for-active-document">
   <a href="https://html.spec.whatwg.org/multipage/browsers.html#active-document">https://html.spec.whatwg.org/multipage/browsers.html#active-document</a><b>Referenced in:</b>
   <ul>
    <li><a href="#ref-for-active-document">4.5.5.2. 'trusted-script' support for javascript: URLs</a>
   </ul>
  </aside>
  <aside class="dfn-panel" data-for="term-for-browsing-context">
   <a href="https://html.spec.whatwg.org/multipage/browsers.html#browsing-context">https://html.spec.whatwg.org/multipage/browsers.html#browsing-context</a><b>Referenced in:</b>
   <ul>
    <li><a href="#ref-for-browsing-context">4.5.1.1. trusted-types Pre-Navigation check</a>
   </ul>
  </aside>
  <aside class="dfn-panel" data-for="term-for-concept-document-csp-list">
   <a href="https://html.spec.whatwg.org/multipage/dom.html#concept-document-csp-list">https://html.spec.whatwg.org/multipage/dom.html#concept-document-csp-list</a><b>Referenced in:</b>
   <ul>
    <li><a href="#ref-for-concept-document-csp-list">3.4. Get Trusted Type compliant string</a>
    <li><a href="#ref-for-concept-document-csp-list①">4.5.2. Should sink type mismatch violation be blocked by Content Security Policy?</a>
    <li><a href="#ref-for-concept-document-csp-list②">4.5.3. Should Trusted Type policy creation be blocked by Content Security Policy?</a>
    <li><a href="#ref-for-concept-document-csp-list③">4.5.5.2. 'trusted-script' support for javascript: URLs</a>
    <li><a href="#ref-for-concept-document-csp-list④">4.5.6. IsSourceExempt Algorithm</a>
   </ul>
  </aside>
  <aside class="dfn-panel" data-for="term-for-concept-realm-global">
   <a href="https://html.spec.whatwg.org/multipage/webappapis.html#concept-realm-global">https://html.spec.whatwg.org/multipage/webappapis.html#concept-realm-global</a><b>Referenced in:</b>
   <ul>
    <li><a href="#ref-for-concept-realm-global">3.1. Create a Trusted Type Policy</a>
    <li><a href="#ref-for-concept-realm-global①">3.4. Get Trusted Type compliant string</a>
    <li><a href="#ref-for-concept-realm-global②">3.5. Process value with a default policy</a>
    <li><a href="#ref-for-concept-realm-global③">4.5.2. Should sink type mismatch violation be blocked by Content Security Policy?</a>
    <li><a href="#ref-for-concept-realm-global④">4.5.3. Should Trusted Type policy creation be blocked by Content Security Policy?</a>
    <li><a href="#ref-for-concept-realm-global⑤">4.5.5.1. 'trusted-script' support for eval</a> <a href="#ref-for-concept-realm-global⑥">(2)</a>
   </ul>
  </aside>
  <aside class="dfn-panel" data-for="term-for-dom-innertext">
   <a href="https://html.spec.whatwg.org/multipage/dom.html#dom-innertext">https://html.spec.whatwg.org/multipage/dom.html#dom-innertext</a><b>Referenced in:</b>
   <ul>
    <li><a href="#ref-for-dom-innertext">4.1.4. Enforcement for script text contents</a>
   </ul>
  </aside>
  <aside class="dfn-panel" data-for="term-for-concept-global-object-realm">
   <a href="https://html.spec.whatwg.org/multipage/webappapis.html#concept-global-object-realm">https://html.spec.whatwg.org/multipage/webappapis.html#concept-global-object-realm</a><b>Referenced in:</b>
   <ul>
    <li><a href="#ref-for-concept-global-object-realm">2.3. Policies</a>
    <li><a href="#ref-for-concept-global-object-realm①">4.5.1. trusted-types directive</a>
   </ul>
  </aside>
  <aside class="dfn-panel" data-for="term-for-reflect">
   <a href="https://html.spec.whatwg.org/multipage/common-dom-interfaces.html#reflect">https://html.spec.whatwg.org/multipage/common-dom-interfaces.html#reflect</a><b>Referenced in:</b>
   <ul>
    <li><a href="#ref-for-reflect">2.3.1. TrustedTypePolicyFactory</a>
   </ul>
  </aside>
  <aside class="dfn-panel" data-for="term-for-concept-relevant-global">
   <a href="https://html.spec.whatwg.org/multipage/webappapis.html#concept-relevant-global">https://html.spec.whatwg.org/multipage/webappapis.html#concept-relevant-global</a><b>Referenced in:</b>
   <ul>
    <li><a href="#ref-for-concept-relevant-global">2.3.1. TrustedTypePolicyFactory</a>
    <li><a href="#ref-for-concept-relevant-global①">2.4.2. TrustedTypes extended attribute</a> <a href="#ref-for-concept-relevant-global②">(2)</a> <a href="#ref-for-concept-relevant-global③">(3)</a> <a href="#ref-for-concept-relevant-global④">(4)</a>
    <li><a href="#ref-for-concept-relevant-global⑤">4.1.4. Enforcement for script text contents</a>
    <li><a href="#ref-for-concept-relevant-global⑥">4.1.5. Enforcement in timer functions</a>
    <li><a href="#ref-for-concept-relevant-global⑦">4.1.6. Enforcement in event handler content attributes</a>
    <li><a href="#ref-for-concept-relevant-global⑧">4.2. Integration with SVG</a>
   </ul>
  </aside>
  <aside class="dfn-panel" data-for="term-for-ascii-case-insensitive">
   <a href="https://infra.spec.whatwg.org/#ascii-case-insensitive">https://infra.spec.whatwg.org/#ascii-case-insensitive</a><b>Referenced in:</b>
   <ul>
    <li><a href="#ref-for-ascii-case-insensitive">4.5.5.1. 'trusted-script' support for eval</a> <a href="#ref-for-ascii-case-insensitive①">(2)</a>
    <li><a href="#ref-for-ascii-case-insensitive②">4.5.5.2. 'trusted-script' support for javascript: URLs</a>
   </ul>
  </aside>
  <aside class="dfn-panel" data-for="term-for-ascii-lowercase">
   <a href="https://infra.spec.whatwg.org/#ascii-lowercase">https://infra.spec.whatwg.org/#ascii-lowercase</a><b>Referenced in:</b>
   <ul>
    <li><a href="#ref-for-ascii-lowercase">2.3.1. TrustedTypePolicyFactory</a> <a href="#ref-for-ascii-lowercase①">(2)</a> <a href="#ref-for-ascii-lowercase②">(3)</a>
   </ul>
  </aside>
  <aside class="dfn-panel" data-for="term-for-string-concatenate">
   <a href="https://infra.spec.whatwg.org/#string-concatenate">https://infra.spec.whatwg.org/#string-concatenate</a><b>Referenced in:</b>
   <ul>
    <li><a href="#ref-for-string-concatenate">2.4.2. TrustedTypes extended attribute</a> <a href="#ref-for-string-concatenate①">(2)</a>
    <li><a href="#ref-for-string-concatenate②">4.1.6. Enforcement in event handler content attributes</a>
    <li><a href="#ref-for-string-concatenate③">4.5.2. Should sink type mismatch violation be blocked by Content Security Policy?</a>
   </ul>
  </aside>
  <aside class="dfn-panel" data-for="term-for-list-contain">
   <a href="https://infra.spec.whatwg.org/#list-contain">https://infra.spec.whatwg.org/#list-contain</a><b>Referenced in:</b>
   <ul>
    <li><a href="#ref-for-list-contain">4.5.5.1. 'trusted-script' support for eval</a>
    <li><a href="#ref-for-list-contain①">4.5.5.2. 'trusted-script' support for javascript: URLs</a>
   </ul>
  </aside>
  <aside class="dfn-panel" data-for="term-for-html-namespace">
   <a href="https://infra.spec.whatwg.org/#html-namespace">https://infra.spec.whatwg.org/#html-namespace</a><b>Referenced in:</b>
   <ul>
    <li><a href="#ref-for-html-namespace">2.3.1. TrustedTypePolicyFactory</a> <a href="#ref-for-html-namespace①">(2)</a>
   </ul>
  </aside>
  <aside class="dfn-panel" data-for="term-for-ordered-set">
   <a href="https://infra.spec.whatwg.org/#ordered-set">https://infra.spec.whatwg.org/#ordered-set</a><b>Referenced in:</b>
   <ul>
    <li><a href="#ref-for-ordered-set">2.3.1. TrustedTypePolicyFactory</a>
   </ul>
  </aside>
  <aside class="dfn-panel" data-for="term-for-InterfaceSVGElement">
   <a href="https://svgwg.org/svg2-draft/types.html#InterfaceSVGElement">https://svgwg.org/svg2-draft/types.html#InterfaceSVGElement</a><b>Referenced in:</b>
   <ul>
    <li><a href="#ref-for-InterfaceSVGElement">4.2. Integration with SVG</a>
   </ul>
  </aside>
  <aside class="dfn-panel" data-for="term-for-InterfaceSVGScriptElement">
   <a href="https://svgwg.org/svg2-draft/interact.html#InterfaceSVGScriptElement">https://svgwg.org/svg2-draft/interact.html#InterfaceSVGScriptElement</a><b>Referenced in:</b>
   <ul>
    <li><a href="#ref-for-InterfaceSVGScriptElement">4.2. Integration with SVG</a> <a href="#ref-for-InterfaceSVGScriptElement①">(2)</a> <a href="#ref-for-InterfaceSVGScriptElement②">(3)</a> <a href="#ref-for-InterfaceSVGScriptElement③">(4)</a>
   </ul>
  </aside>
  <aside class="dfn-panel" data-for="term-for-concept-url-scheme">
   <a href="https://url.spec.whatwg.org/#concept-url-scheme">https://url.spec.whatwg.org/#concept-url-scheme</a><b>Referenced in:</b>
   <ul>
    <li><a href="#ref-for-concept-url-scheme">4.5.1.1. trusted-types Pre-Navigation check</a>
   </ul>
  </aside>
  <aside class="dfn-panel" data-for="term-for-concept-url-parser">
   <a href="https://url.spec.whatwg.org/#concept-url-parser">https://url.spec.whatwg.org/#concept-url-parser</a><b>Referenced in:</b>
   <ul>
    <li><a href="#ref-for-concept-url-parser">4.5.1.1. trusted-types Pre-Navigation check</a>
   </ul>
  </aside>
  <aside class="dfn-panel" data-for="term-for-concept-url-serializer">
   <a href="https://url.spec.whatwg.org/#concept-url-serializer">https://url.spec.whatwg.org/#concept-url-serializer</a><b>Referenced in:</b>
   <ul>
    <li><a href="#ref-for-concept-url-serializer">4.5.1.1. trusted-types Pre-Navigation check</a>
   </ul>
  </aside>
  <aside class="dfn-panel" data-for="term-for-idl-DOMString">
   <a href="https://heycam.github.io/webidl/#idl-DOMString">https://heycam.github.io/webidl/#idl-DOMString</a><b>Referenced in:</b>
   <ul>
    <li><a href="#ref-for-idl-DOMString">2.3.1. TrustedTypePolicyFactory</a> <a href="#ref-for-idl-DOMString①">(2)</a> <a href="#ref-for-idl-DOMString②">(3)</a> <a href="#ref-for-idl-DOMString③">(4)</a> <a href="#ref-for-idl-DOMString④">(5)</a> <a href="#ref-for-idl-DOMString⑤">(6)</a> <a href="#ref-for-idl-DOMString⑥">(7)</a> <a href="#ref-for-idl-DOMString⑦">(8)</a> <a href="#ref-for-idl-DOMString⑧">(9)</a> <a href="#ref-for-idl-DOMString⑨">(10)</a> <a href="#ref-for-idl-DOMString①⓪">(11)</a>
    <li><a href="#ref-for-idl-DOMString①①">2.3.2. TrustedTypePolicy</a> <a href="#ref-for-idl-DOMString①②">(2)</a> <a href="#ref-for-idl-DOMString①③">(3)</a> <a href="#ref-for-idl-DOMString①④">(4)</a>
    <li><a href="#ref-for-idl-DOMString①⑤">2.3.3. TrustedTypePolicyOptions</a> <a href="#ref-for-idl-DOMString①⑥">(2)</a> <a href="#ref-for-idl-DOMString①⑦">(3)</a> <a href="#ref-for-idl-DOMString①⑧">(4)</a> <a href="#ref-for-idl-DOMString①⑨">(5)</a>
    <li><a href="#ref-for-idl-DOMString②⓪">4. Integrations</a> <a href="#ref-for-idl-DOMString②①">(2)</a> <a href="#ref-for-idl-DOMString②②">(3)</a>
    <li><a href="#ref-for-idl-DOMString②③">4.1.3. Enforcement in element attributes</a>
    <li><a href="#ref-for-idl-DOMString②④">4.4. Integration with DOM Parsing</a>
   </ul>
  </aside>
  <aside class="dfn-panel" data-for="term-for-exceptiondef-evalerror">
   <a href="https://heycam.github.io/webidl/#exceptiondef-evalerror">https://heycam.github.io/webidl/#exceptiondef-evalerror</a><b>Referenced in:</b>
   <ul>
    <li><a href="#ref-for-exceptiondef-evalerror">4.5.5.1. 'trusted-script' support for eval</a>
   </ul>
  </aside>
  <aside class="dfn-panel" data-for="term-for-Exposed">
   <a href="https://heycam.github.io/webidl/#Exposed">https://heycam.github.io/webidl/#Exposed</a><b>Referenced in:</b>
   <ul>
    <li><a href="#ref-for-Exposed">2.2.1. TrustedHTML</a>
    <li><a href="#ref-for-Exposed①">2.2.2. TrustedScript</a>
    <li><a href="#ref-for-Exposed②">2.2.3. TrustedScriptURL</a>
    <li><a href="#ref-for-Exposed③">2.3.1. TrustedTypePolicyFactory</a>
    <li><a href="#ref-for-Exposed④">2.3.2. TrustedTypePolicy</a>
    <li><a href="#ref-for-Exposed⑤">4.4. Integration with DOM Parsing</a>
   </ul>
  </aside>
  <aside class="dfn-panel" data-for="term-for-Function">
   <a href="https://heycam.github.io/webidl/#Function">https://heycam.github.io/webidl/#Function</a><b>Referenced in:</b>
   <ul>
    <li><a href="#ref-for-Function">4.1.5. Enforcement in timer functions</a> <a href="#ref-for-Function①">(2)</a> <a href="#ref-for-Function②">(3)</a>
   </ul>
  </aside>
  <aside class="dfn-panel" data-for="term-for-NewObject">
   <a href="https://heycam.github.io/webidl/#NewObject">https://heycam.github.io/webidl/#NewObject</a><b>Referenced in:</b>
   <ul>
    <li><a href="#ref-for-NewObject">4.4. Integration with DOM Parsing</a> <a href="#ref-for-NewObject①">(2)</a>
   </ul>
  </aside>
  <aside class="dfn-panel" data-for="term-for-TreatNullAs">
   <a href="https://heycam.github.io/webidl/#TreatNullAs">https://heycam.github.io/webidl/#TreatNullAs</a><b>Referenced in:</b>
   <ul>
    <li><a href="#ref-for-TreatNullAs">4. Integrations</a>
    <li><a href="#ref-for-TreatNullAs①">4.1.4. Enforcement for script text contents</a>
   </ul>
  </aside>
  <aside class="dfn-panel" data-for="term-for-exceptiondef-typeerror">
   <a href="https://heycam.github.io/webidl/#exceptiondef-typeerror">https://heycam.github.io/webidl/#exceptiondef-typeerror</a><b>Referenced in:</b>
   <ul>
    <li><a href="#ref-for-exceptiondef-typeerror">3.1. Create a Trusted Type Policy</a>
    <li><a href="#ref-for-exceptiondef-typeerror①">3.3. Create a Trusted Type</a>
    <li><a href="#ref-for-exceptiondef-typeerror②">3.4. Get Trusted Type compliant string</a>
   </ul>
  </aside>
  <aside class="dfn-panel" data-for="term-for-idl-USVString">
   <a href="https://heycam.github.io/webidl/#idl-USVString">https://heycam.github.io/webidl/#idl-USVString</a><b>Referenced in:</b>
   <ul>
    <li><a href="#ref-for-idl-USVString">2.3.3. TrustedTypePolicyOptions</a>
    <li><a href="#ref-for-idl-USVString①">4. Integrations</a>
   </ul>
  </aside>
  <aside class="dfn-panel" data-for="term-for-Unforgeable">
   <a href="https://heycam.github.io/webidl/#Unforgeable">https://heycam.github.io/webidl/#Unforgeable</a><b>Referenced in:</b>
   <ul>
    <li><a href="#ref-for-Unforgeable">2.3.1. TrustedTypePolicyFactory</a> <a href="#ref-for-Unforgeable①">(2)</a> <a href="#ref-for-Unforgeable②">(3)</a> <a href="#ref-for-Unforgeable③">(4)</a> <a href="#ref-for-Unforgeable④">(5)</a> <a href="#ref-for-Unforgeable⑤">(6)</a>
    <li><a href="#ref-for-Unforgeable⑥">2.3.2. TrustedTypePolicy</a> <a href="#ref-for-Unforgeable⑦">(2)</a> <a href="#ref-for-Unforgeable⑧">(3)</a> <a href="#ref-for-Unforgeable⑨">(4)</a>
    <li><a href="#ref-for-Unforgeable①⓪">4.1.1. Extensions to the Window interface</a>
   </ul>
  </aside>
  <aside class="dfn-panel" data-for="term-for-dfn-attribute">
   <a href="https://heycam.github.io/webidl/#dfn-attribute">https://heycam.github.io/webidl/#dfn-attribute</a><b>Referenced in:</b>
   <ul>
    <li><a href="#ref-for-dfn-attribute">2.3.1. TrustedTypePolicyFactory</a> <a href="#ref-for-dfn-attribute①">(2)</a> <a href="#ref-for-dfn-attribute②">(3)</a>
    <li><a href="#ref-for-dfn-attribute③">2.4.2. TrustedTypes extended attribute</a> <a href="#ref-for-dfn-attribute④">(2)</a>
   </ul>
  </aside>
  <aside class="dfn-panel" data-for="term-for-idl-boolean">
   <a href="https://heycam.github.io/webidl/#idl-boolean">https://heycam.github.io/webidl/#idl-boolean</a><b>Referenced in:</b>
   <ul>
    <li><a href="#ref-for-idl-boolean">2.3.1. TrustedTypePolicyFactory</a> <a href="#ref-for-idl-boolean①">(2)</a> <a href="#ref-for-idl-boolean②">(3)</a>
   </ul>
  </aside>
  <aside class="dfn-panel" data-for="term-for-dfn-extended-attribute">
   <a href="https://heycam.github.io/webidl/#dfn-extended-attribute">https://heycam.github.io/webidl/#dfn-extended-attribute</a><b>Referenced in:</b>
   <ul>
    <li><a href="#ref-for-dfn-extended-attribute">2.4.2. TrustedTypes extended attribute</a>
   </ul>
  </aside>
  <aside class="dfn-panel" data-for="term-for-include">
   <a href="https://heycam.github.io/webidl/#include">https://heycam.github.io/webidl/#include</a><b>Referenced in:</b>
   <ul>
    <li><a href="#ref-for-include">2.3.1. TrustedTypePolicyFactory</a>
   </ul>
  </aside>
  <aside class="dfn-panel" data-for="term-for-interface-mixin">
   <a href="https://heycam.github.io/webidl/#interface-mixin">https://heycam.github.io/webidl/#interface-mixin</a><b>Referenced in:</b>
   <ul>
    <li><a href="#ref-for-interface-mixin">2.3.1. TrustedTypePolicyFactory</a>
   </ul>
  </aside>
  <aside class="dfn-panel" data-for="term-for-idl-long">
   <a href="https://heycam.github.io/webidl/#idl-long">https://heycam.github.io/webidl/#idl-long</a><b>Referenced in:</b>
   <ul>
    <li><a href="#ref-for-idl-long">4.1.5. Enforcement in timer functions</a> <a href="#ref-for-idl-long①">(2)</a> <a href="#ref-for-idl-long②">(3)</a> <a href="#ref-for-idl-long③">(4)</a>
   </ul>
  </aside>
  <aside class="dfn-panel" data-for="term-for-dfn-operation">
   <a href="https://heycam.github.io/webidl/#dfn-operation">https://heycam.github.io/webidl/#dfn-operation</a><b>Referenced in:</b>
   <ul>
    <li><a href="#ref-for-dfn-operation">2.4.2. TrustedTypes extended attribute</a> <a href="#ref-for-dfn-operation①">(2)</a> <a href="#ref-for-dfn-operation②">(3)</a>
   </ul>
  </aside>
  <aside class="dfn-panel" data-for="term-for-dfn-read-only">
   <a href="https://heycam.github.io/webidl/#dfn-read-only">https://heycam.github.io/webidl/#dfn-read-only</a><b>Referenced in:</b>
   <ul>
    <li><a href="#ref-for-dfn-read-only">2.4.2. TrustedTypes extended attribute</a>
   </ul>
  </aside>
  <aside class="dfn-panel" data-for="term-for-dfn-xattr-identifier">
   <a href="https://heycam.github.io/webidl/#dfn-xattr-identifier">https://heycam.github.io/webidl/#dfn-xattr-identifier</a><b>Referenced in:</b>
   <ul>
    <li><a href="#ref-for-dfn-xattr-identifier">2.4.2. TrustedTypes extended attribute</a>
   </ul>
  </aside>
  <h3 class="no-num no-ref heading settled" id="index-defined-elsewhere"><span class="content">Terms defined by reference</span><a class="self-link" href="#index-defined-elsewhere"></a></h3>
  <ul class="index">
   <li>
    <a data-link-type="biblio">[DOM]</a> defines the following terms:
    <ul>
     <li><span class="dfn-paneled" id="term-for-document" style="color:initial">Document</span>
     <li><span class="dfn-paneled" id="term-for-documentfragment" style="color:initial">DocumentFragment</span>
     <li><span class="dfn-paneled" id="term-for-element" style="color:initial">Element</span>
     <li><span class="dfn-paneled" id="term-for-range" style="color:initial">Range</span>
     <li><span class="dfn-paneled" id="term-for-text" style="color:initial">Text</span>
     <li><span class="dfn-paneled" id="term-for-concept-child-text-content" style="color:initial">child text content</span>
     <li><span class="dfn-paneled" id="term-for-context-object" style="color:initial">context object</span>
     <li><span class="dfn-paneled" id="term-for-concept-namednodemap-element" style="color:initial">element</span>
     <li><span class="dfn-paneled" id="term-for-concept-element-interface" style="color:initial">element interface</span>
     <li><span class="dfn-paneled" id="term-for-concept-element-local-name" style="color:initial">local name</span>
     <li><span class="dfn-paneled" id="term-for-dom-node-textcontent" style="color:initial">textContent</span>
    </ul>
   <li>
    <a data-link-type="biblio">[DOM-Parsing]</a> defines the following terms:
    <ul>
     <li><span class="dfn-paneled" id="term-for-h-the-domparser-interface" style="color:initial">SupportedType</span>
    </ul>
   <li>
    <a data-link-type="biblio">[Fetch]</a> defines the following terms:
    <ul>
     <li><span class="dfn-paneled" id="term-for-local-scheme" style="color:initial">local scheme</span>
     <li><span class="dfn-paneled" id="term-for-concept-request-url" style="color:initial">url</span>
    </ul>
   <li>
    <a data-link-type="biblio">[HTML]</a> defines the following terms:
    <ul>
     <li><span class="dfn-paneled" id="term-for-cereactions" style="color:initial">CEReactions</span>
     <li><span class="dfn-paneled" id="term-for-htmlelement" style="color:initial">HTMLElement</span>
     <li><span class="dfn-paneled" id="term-for-htmlembedelement" style="color:initial">HTMLEmbedElement</span>
     <li><span class="dfn-paneled" id="term-for-htmliframeelement" style="color:initial">HTMLIFrameElement</span>
     <li><span class="dfn-paneled" id="term-for-htmlobjectelement" style="color:initial">HTMLObjectElement</span>
     <li><span class="dfn-paneled" id="term-for-htmlscriptelement" style="color:initial">HTMLScriptElement</span>
     <li><span class="dfn-paneled" id="term-for-window" style="color:initial">Window</span>
     <li><span class="dfn-paneled" id="term-for-windoworworkerglobalscope" style="color:initial">WindowOrWorkerGlobalScope</span>
     <li><span class="dfn-paneled" id="term-for-windowproxy" style="color:initial">WindowProxy</span>
     <li><span class="dfn-paneled" id="term-for-active-document" style="color:initial">active document</span>
     <li><span class="dfn-paneled" id="term-for-browsing-context" style="color:initial">browsing context</span>
     <li><span class="dfn-paneled" id="term-for-concept-document-csp-list" style="color:initial">csp list</span>
     <li><span class="dfn-paneled" id="term-for-concept-realm-global" style="color:initial">global object</span>
     <li><span class="dfn-paneled" id="term-for-dom-innertext" style="color:initial">innerText</span>
     <li><span class="dfn-paneled" id="term-for-concept-global-object-realm" style="color:initial">realm</span>
     <li><span class="dfn-paneled" id="term-for-reflect" style="color:initial">reflect</span>
     <li><span class="dfn-paneled" id="term-for-concept-relevant-global" style="color:initial">relevant global object</span>
    </ul>
   <li>
    <a data-link-type="biblio">[INFRA]</a> defines the following terms:
    <ul>
     <li><span class="dfn-paneled" id="term-for-ascii-case-insensitive" style="color:initial">ascii case-insensitive</span>
     <li><span class="dfn-paneled" id="term-for-ascii-lowercase" style="color:initial">ascii lowercase</span>
     <li><span class="dfn-paneled" id="term-for-string-concatenate" style="color:initial">concatenate</span>
     <li><span class="dfn-paneled" id="term-for-list-contain" style="color:initial">contain</span>
     <li><span class="dfn-paneled" id="term-for-html-namespace" style="color:initial">html namespace</span>
     <li><span class="dfn-paneled" id="term-for-ordered-set" style="color:initial">ordered set</span>
    </ul>
   <li>
    <a data-link-type="biblio">[SVG2]</a> defines the following terms:
    <ul>
     <li><span class="dfn-paneled" id="term-for-InterfaceSVGElement" style="color:initial">SVGElement</span>
     <li><span class="dfn-paneled" id="term-for-InterfaceSVGScriptElement" style="color:initial">SVGScriptElement</span>
    </ul>
   <li>
    <a data-link-type="biblio">[URL]</a> defines the following terms:
    <ul>
     <li><span class="dfn-paneled" id="term-for-concept-url-scheme" style="color:initial">scheme</span>
     <li><span class="dfn-paneled" id="term-for-concept-url-parser" style="color:initial">url parser</span>
     <li><span class="dfn-paneled" id="term-for-concept-url-serializer" style="color:initial">url serializer</span>
    </ul>
   <li>
    <a data-link-type="biblio">[WebIDL]</a> defines the following terms:
    <ul>
     <li><span class="dfn-paneled" id="term-for-idl-DOMString" style="color:initial">DOMString</span>
     <li><span class="dfn-paneled" id="term-for-exceptiondef-evalerror" style="color:initial">EvalError</span>
     <li><span class="dfn-paneled" id="term-for-Exposed" style="color:initial">Exposed</span>
     <li><span class="dfn-paneled" id="term-for-Function" style="color:initial">Function</span>
     <li><span class="dfn-paneled" id="term-for-NewObject" style="color:initial">NewObject</span>
     <li><span class="dfn-paneled" id="term-for-TreatNullAs" style="color:initial">TreatNullAs</span>
     <li><span class="dfn-paneled" id="term-for-exceptiondef-typeerror" style="color:initial">TypeError</span>
     <li><span class="dfn-paneled" id="term-for-idl-USVString" style="color:initial">USVString</span>
     <li><span class="dfn-paneled" id="term-for-Unforgeable" style="color:initial">Unforgeable</span>
     <li><span class="dfn-paneled" id="term-for-dfn-attribute" style="color:initial">attribute</span>
     <li><span class="dfn-paneled" id="term-for-idl-boolean" style="color:initial">boolean</span>
     <li><span class="dfn-paneled" id="term-for-dfn-extended-attribute" style="color:initial">extended attribute</span>
     <li><span class="dfn-paneled" id="term-for-include" style="color:initial">include</span>
     <li><span class="dfn-paneled" id="term-for-interface-mixin" style="color:initial">interface mixin</span>
     <li><span class="dfn-paneled" id="term-for-idl-long" style="color:initial">long</span>
     <li><span class="dfn-paneled" id="term-for-dfn-operation" style="color:initial">operation</span>
     <li><span class="dfn-paneled" id="term-for-dfn-read-only" style="color:initial">read only</span>
     <li><span class="dfn-paneled" id="term-for-dfn-xattr-identifier" style="color:initial">takes an identifier</span>
    </ul>
  </ul>
  <h2 class="no-num no-ref heading settled" id="references"><span class="content">References</span><a class="self-link" href="#references"></a></h2>
  <h3 class="no-num no-ref heading settled" id="normative"><span class="content">Normative References</span><a class="self-link" href="#normative"></a></h3>
  <dl>
   <dt id="biblio-csp3">[CSP3]
   <dd>Mike West. <a href="https://www.w3.org/TR/CSP3/">Content Security Policy Level 3</a>. 15 October 2018. WD. URL: <a href="https://www.w3.org/TR/CSP3/">https://www.w3.org/TR/CSP3/</a>
   <dt id="biblio-dom">[DOM]
   <dd>Anne van Kesteren. <a href="https://dom.spec.whatwg.org/">DOM Standard</a>. Living Standard. URL: <a href="https://dom.spec.whatwg.org/">https://dom.spec.whatwg.org/</a>
   <dt id="biblio-dom-parsing">[DOM-Parsing]
   <dd>Travis Leithead. <a href="https://www.w3.org/TR/DOM-Parsing/">DOM Parsing and Serialization</a>. 17 May 2016. WD. URL: <a href="https://www.w3.org/TR/DOM-Parsing/">https://www.w3.org/TR/DOM-Parsing/</a>
   <dt id="biblio-fetch">[Fetch]
   <dd>Anne van Kesteren. <a href="https://fetch.spec.whatwg.org/">Fetch Standard</a>. Living Standard. URL: <a href="https://fetch.spec.whatwg.org/">https://fetch.spec.whatwg.org/</a>
   <dt id="biblio-html">[HTML]
   <dd>Anne van Kesteren; et al. <a href="https://html.spec.whatwg.org/multipage/">HTML Standard</a>. Living Standard. URL: <a href="https://html.spec.whatwg.org/multipage/">https://html.spec.whatwg.org/multipage/</a>
   <dt id="biblio-infra">[INFRA]
   <dd>Anne van Kesteren; Domenic Denicola. <a href="https://infra.spec.whatwg.org/">Infra Standard</a>. Living Standard. URL: <a href="https://infra.spec.whatwg.org/">https://infra.spec.whatwg.org/</a>
   <dt id="biblio-rfc2119">[RFC2119]
   <dd>S. Bradner. <a href="https://tools.ietf.org/html/rfc2119">Key words for use in RFCs to Indicate Requirement Levels</a>. March 1997. Best Current Practice. URL: <a href="https://tools.ietf.org/html/rfc2119">https://tools.ietf.org/html/rfc2119</a>
   <dt id="biblio-svg2">[SVG2]
   <dd>Amelia Bellamy-Royds; et al. <a href="https://www.w3.org/TR/SVG2/">Scalable Vector Graphics (SVG) 2</a>. 4 October 2018. CR. URL: <a href="https://www.w3.org/TR/SVG2/">https://www.w3.org/TR/SVG2/</a>
   <dt id="biblio-url">[URL]
   <dd>Anne van Kesteren. <a href="https://url.spec.whatwg.org/">URL Standard</a>. Living Standard. URL: <a href="https://url.spec.whatwg.org/">https://url.spec.whatwg.org/</a>
   <dt id="biblio-webidl">[WebIDL]
   <dd>Boris Zbarsky. <a href="https://heycam.github.io/webidl/">Web IDL</a>. 15 December 2016. ED. URL: <a href="https://heycam.github.io/webidl/">https://heycam.github.io/webidl/</a>
  </dl>
  <h3 class="no-num no-ref heading settled" id="informative"><span class="content">Informative References</span><a class="self-link" href="#informative"></a></h3>
  <dl>
   <dt id="biblio-html-design-principles">[HTML-DESIGN-PRINCIPLES]
   <dd>Anne van Kesteren; Maciej Stachowiak. <a href="https://www.w3.org/TR/html-design-principles/">HTML Design Principles</a>. 26 November 2007. WD. URL: <a href="https://www.w3.org/TR/html-design-principles/">https://www.w3.org/TR/html-design-principles/</a>
   <dt id="biblio-html5">[HTML5]
   <dd>Ian Hickson; et al. <a href="https://www.w3.org/TR/html5/">HTML5</a>. 27 March 2018. REC. URL: <a href="https://www.w3.org/TR/html5/">https://www.w3.org/TR/html5/</a>
  </dl>
  <h2 class="no-num no-ref heading settled" id="idl-index"><span class="content">IDL Index</span><a class="self-link" href="#idl-index"></a></h2>
<pre class="idl highlight def">[<a class="idl-code" data-link-type="extended-attribute" href="https://heycam.github.io/webidl/#Exposed" id="ref-for-Exposed⑥"><c- g>Exposed</c-></a>=<c- n>Window</c->]
<c- b>interface</c-> <a href="#trustedhtml"><code><c- g>TrustedHTML</c-></code></a> {
  <a href="#TrustedHTML-stringification-behavior"><c- b>stringifier</c-></a>;
};

[<a class="idl-code" data-link-type="extended-attribute" href="https://heycam.github.io/webidl/#Exposed" id="ref-for-Exposed①①"><c- g>Exposed</c-></a>=<c- n>Window</c->]
<c- b>interface</c-> <a href="#trustedscript"><code><c- g>TrustedScript</c-></code></a> {
  <a href="#TrustedScript-stringification-behavior"><c- b>stringifier</c-></a>;
};

[<a class="idl-code" data-link-type="extended-attribute" href="https://heycam.github.io/webidl/#Exposed" id="ref-for-Exposed②①"><c- g>Exposed</c-></a>=<c- n>Window</c->]
<c- b>interface</c-> <a href="#trustedscripturl"><code><c- g>TrustedScriptURL</c-></code></a> {
  <a href="#TrustedScriptURL-stringification-behavior"><c- b>stringifier</c-></a>;
};

[<a class="idl-code" data-link-type="extended-attribute" href="https://heycam.github.io/webidl/#Exposed" id="ref-for-Exposed③①"><c- g>Exposed</c-></a>=<c- n>Window</c->] <c- b>interface</c-> <a href="#trustedtypepolicyfactory"><code><c- g>TrustedTypePolicyFactory</c-></code></a> {
    [<a class="idl-code" data-link-type="extended-attribute" href="https://heycam.github.io/webidl/#Unforgeable" id="ref-for-Unforgeable①①"><c- g>Unforgeable</c-></a>] <a class="n" data-link-type="idl-name" href="#trustedtypepolicy" id="ref-for-trustedtypepolicy④①"><c- n>TrustedTypePolicy</c-></a> <a class="idl-code" data-link-type="method" href="#dom-trustedtypepolicyfactory-createpolicy" id="ref-for-dom-trustedtypepolicyfactory-createpolicy②①"><c- g>createPolicy</c-></a>(
        <a class="idl-code" data-link-type="interface" href="https://heycam.github.io/webidl/#idl-DOMString" id="ref-for-idl-DOMString②⑥"><c- b>DOMString</c-></a> <a href="#dom-trustedtypepolicyfactory-createpolicy-policyname-policyoptions-policyname"><code><c- g>policyName</c-></code></a>, <c- b>optional</c-> <a class="n" data-link-type="idl-name" href="#dictdef-trustedtypepolicyoptions" id="ref-for-dictdef-trustedtypepolicyoptions⑤"><c- n>TrustedTypePolicyOptions</c-></a> <a href="#dom-trustedtypepolicyfactory-createpolicy-policyname-policyoptions-policyoptions"><code><c- g>policyOptions</c-></code></a>);
    [<a class="idl-code" data-link-type="extended-attribute" href="https://heycam.github.io/webidl/#Unforgeable" id="ref-for-Unforgeable①②"><c- g>Unforgeable</c-></a>] <c- b>sequence</c->&lt;<a class="idl-code" data-link-type="interface" href="https://heycam.github.io/webidl/#idl-DOMString" id="ref-for-idl-DOMString①①⓪"><c- b>DOMString</c-></a>> <a class="idl-code" data-link-type="method" href="#dom-trustedtypepolicyfactory-getpolicynames" id="ref-for-dom-trustedtypepolicyfactory-getpolicynames①"><c- g>getPolicyNames</c-></a>();
    [<a class="idl-code" data-link-type="extended-attribute" href="https://heycam.github.io/webidl/#Unforgeable" id="ref-for-Unforgeable②①"><c- g>Unforgeable</c-></a>] <a class="idl-code" data-link-type="interface" href="https://heycam.github.io/webidl/#idl-boolean" id="ref-for-idl-boolean③"><c- b>boolean</c-></a> <a class="idl-code" data-link-type="method" href="#dom-trustedtypepolicyfactory-ishtml" id="ref-for-dom-trustedtypepolicyfactory-ishtml①"><c- g>isHTML</c-></a>(<c- b>any</c-> <a href="#dom-trustedtypepolicyfactory-ishtml-value-value"><code><c- g>value</c-></code></a>);
    [<a class="idl-code" data-link-type="extended-attribute" href="https://heycam.github.io/webidl/#Unforgeable" id="ref-for-Unforgeable③①"><c- g>Unforgeable</c-></a>] <a class="idl-code" data-link-type="interface" href="https://heycam.github.io/webidl/#idl-boolean" id="ref-for-idl-boolean①①"><c- b>boolean</c-></a> <a class="idl-code" data-link-type="method" href="#dom-trustedtypepolicyfactory-isscript" id="ref-for-dom-trustedtypepolicyfactory-isscript①"><c- g>isScript</c-></a>(<c- b>any</c-> <a href="#dom-trustedtypepolicyfactory-isscript-value-value"><code><c- g>value</c-></code></a>);
    [<a class="idl-code" data-link-type="extended-attribute" href="https://heycam.github.io/webidl/#Unforgeable" id="ref-for-Unforgeable④①"><c- g>Unforgeable</c-></a>] <a class="idl-code" data-link-type="interface" href="https://heycam.github.io/webidl/#idl-boolean" id="ref-for-idl-boolean②①"><c- b>boolean</c-></a> <a class="idl-code" data-link-type="method" href="#dom-trustedtypepolicyfactory-isscripturl" id="ref-for-dom-trustedtypepolicyfactory-isscripturl①"><c- g>isScriptURL</c-></a>(<c- b>any</c-> <a href="#dom-trustedtypepolicyfactory-isscripturl-value-value"><code><c- g>value</c-></code></a>);
    [<a class="idl-code" data-link-type="extended-attribute" href="https://heycam.github.io/webidl/#Unforgeable" id="ref-for-Unforgeable⑤①"><c- g>Unforgeable</c-></a>] <c- b>readonly</c-> <c- b>attribute</c-> <a class="n" data-link-type="idl-name" href="#trustedhtml" id="ref-for-trustedhtml①⑧"><c- n>TrustedHTML</c-></a> <a class="idl-code" data-link-type="attribute" data-readonly data-type="TrustedHTML" href="#dom-trustedtypepolicyfactory-emptyhtml" id="ref-for-dom-trustedtypepolicyfactory-emptyhtml①"><c- g>emptyHTML</c-></a>;
    <a class="idl-code" data-link-type="interface" href="https://heycam.github.io/webidl/#idl-DOMString" id="ref-for-idl-DOMString②⑤"><c- b>DOMString</c-></a>? <a class="idl-code" data-link-type="method" href="#dom-trustedtypepolicyfactory-getattributetype" id="ref-for-dom-trustedtypepolicyfactory-getattributetype①"><c- g>getAttributeType</c-></a>(
        <a class="idl-code" data-link-type="interface" href="https://heycam.github.io/webidl/#idl-DOMString" id="ref-for-idl-DOMString③①"><c- b>DOMString</c-></a> <a href="#dom-trustedtypepolicyfactory-getattributetype-tagname-attribute-elementns-attrns-tagname"><code><c- g>tagName</c-></code></a>,
        <a class="idl-code" data-link-type="interface" href="https://heycam.github.io/webidl/#idl-DOMString" id="ref-for-idl-DOMString④①"><c- b>DOMString</c-></a> <a href="#dom-trustedtypepolicyfactory-getattributetype-tagname-attribute-elementns-attrns-attribute"><code><c- g>attribute</c-></code></a>,
        <c- b>optional</c-> <a class="idl-code" data-link-type="interface" href="https://heycam.github.io/webidl/#idl-DOMString" id="ref-for-idl-DOMString⑤①"><c- b>DOMString</c-></a> <a href="#dom-trustedtypepolicyfactory-getattributetype-tagname-attribute-elementns-attrns-elementns"><code><c- g>elementNs</c-></code></a> = "",
        <c- b>optional</c-> <a class="idl-code" data-link-type="interface" href="https://heycam.github.io/webidl/#idl-DOMString" id="ref-for-idl-DOMString⑥①"><c- b>DOMString</c-></a> <a href="#dom-trustedtypepolicyfactory-getattributetype-tagname-attribute-elementns-attrns-attrns"><code><c- g>attrNs</c-></code></a> = "");
    <a class="idl-code" data-link-type="interface" href="https://heycam.github.io/webidl/#idl-DOMString" id="ref-for-idl-DOMString⑦①"><c- b>DOMString</c-></a>? <a class="idl-code" data-link-type="method" href="#dom-trustedtypepolicyfactory-getpropertytype" id="ref-for-dom-trustedtypepolicyfactory-getpropertytype①"><c- g>getPropertyType</c-></a>(
        <a class="idl-code" data-link-type="interface" href="https://heycam.github.io/webidl/#idl-DOMString" id="ref-for-idl-DOMString⑧①"><c- b>DOMString</c-></a> <a href="#dom-trustedtypepolicyfactory-getpropertytype-tagname-property-elementns-tagname"><code><c- g>tagName</c-></code></a>,
        <a class="idl-code" data-link-type="interface" href="https://heycam.github.io/webidl/#idl-DOMString" id="ref-for-idl-DOMString⑨①"><c- b>DOMString</c-></a> <a href="#dom-trustedtypepolicyfactory-getpropertytype-tagname-property-elementns-property"><code><c- g>property</c-></code></a>,
        <c- b>optional</c-> <a class="idl-code" data-link-type="interface" href="https://heycam.github.io/webidl/#idl-DOMString" id="ref-for-idl-DOMString①⓪①"><c- b>DOMString</c-></a> <a href="#dom-trustedtypepolicyfactory-getpropertytype-tagname-property-elementns-elementns"><code><c- g>elementNs</c-></code></a> = "");
    <c- b>readonly</c-> <c- b>attribute</c-> <a class="n" data-link-type="idl-name" href="#trustedtypepolicy" id="ref-for-trustedtypepolicy⑤①"><c- n>TrustedTypePolicy</c-></a>? <a class="idl-code" data-link-type="attribute" data-readonly data-type="TrustedTypePolicy?" href="#dom-trustedtypepolicyfactory-defaultpolicy" id="ref-for-dom-trustedtypepolicyfactory-defaultpolicy①"><c- g>defaultPolicy</c-></a>;
};

[<a class="idl-code" data-link-type="extended-attribute" href="https://heycam.github.io/webidl/#Exposed" id="ref-for-Exposed④①"><c- g>Exposed</c-></a>=<c- n>Window</c->]
<c- b>interface</c-> <a href="#trustedtypepolicy"><code><c- g>TrustedTypePolicy</c-></code></a> {
  [<a class="idl-code" data-link-type="extended-attribute" href="https://heycam.github.io/webidl/#Unforgeable" id="ref-for-Unforgeable⑥①"><c- g>Unforgeable</c-></a>] <c- b>readonly</c-> <c- b>attribute</c-> <a class="idl-code" data-link-type="interface" href="https://heycam.github.io/webidl/#idl-DOMString" id="ref-for-idl-DOMString①①①"><c- b>DOMString</c-></a> <a data-readonly data-type="DOMString" href="#dom-trustedtypepolicy-name"><code><c- g>name</c-></code></a>;
  [<a class="idl-code" data-link-type="extended-attribute" href="https://heycam.github.io/webidl/#Unforgeable" id="ref-for-Unforgeable⑦①"><c- g>Unforgeable</c-></a>] <a class="n" data-link-type="idl-name" href="#trustedhtml" id="ref-for-trustedhtml⑤①"><c- n>TrustedHTML</c-></a> <a class="idl-code" data-link-type="method" href="#dom-trustedtypepolicy-createhtml" id="ref-for-dom-trustedtypepolicy-createhtml①"><c- g>createHTML</c-></a>(<a class="idl-code" data-link-type="interface" href="https://heycam.github.io/webidl/#idl-DOMString" id="ref-for-idl-DOMString①②①"><c- b>DOMString</c-></a> <a href="#dom-trustedtypepolicy-createhtml-input-arguments-input"><code><c- g>input</c-></code></a>, <c- b>any</c->... <a href="#dom-trustedtypepolicy-createhtml-input-arguments-arguments"><code><c- g>arguments</c-></code></a>);
  [<a class="idl-code" data-link-type="extended-attribute" href="https://heycam.github.io/webidl/#Unforgeable" id="ref-for-Unforgeable⑧①"><c- g>Unforgeable</c-></a>] <a class="n" data-link-type="idl-name" href="#trustedscript" id="ref-for-trustedscript①⑤"><c- n>TrustedScript</c-></a> <a class="idl-code" data-link-type="method" href="#dom-trustedtypepolicy-createscript" id="ref-for-dom-trustedtypepolicy-createscript②"><c- g>createScript</c-></a>(<a class="idl-code" data-link-type="interface" href="https://heycam.github.io/webidl/#idl-DOMString" id="ref-for-idl-DOMString①③①"><c- b>DOMString</c-></a> <a href="#dom-trustedtypepolicy-createscript-input-arguments-input"><code><c- g>input</c-></code></a>, <c- b>any</c->... <a href="#dom-trustedtypepolicy-createscript-input-arguments-arguments"><code><c- g>arguments</c-></code></a>);
  [<a class="idl-code" data-link-type="extended-attribute" href="https://heycam.github.io/webidl/#Unforgeable" id="ref-for-Unforgeable⑨①"><c- g>Unforgeable</c-></a>] <a class="n" data-link-type="idl-name" href="#trustedscripturl" id="ref-for-trustedscripturl①①"><c- n>TrustedScriptURL</c-></a> <a class="idl-code" data-link-type="method" href="#dom-trustedtypepolicy-createscripturl" id="ref-for-dom-trustedtypepolicy-createscripturl②"><c- g>createScriptURL</c-></a>(<a class="idl-code" data-link-type="interface" href="https://heycam.github.io/webidl/#idl-DOMString" id="ref-for-idl-DOMString①④①"><c- b>DOMString</c-></a> <a href="#dom-trustedtypepolicy-createscripturl-input-arguments-input"><code><c- g>input</c-></code></a>, <c- b>any</c->... <a href="#dom-trustedtypepolicy-createscripturl-input-arguments-arguments"><code><c- g>arguments</c-></code></a>);
};

<c- b>dictionary</c-> <a href="#dictdef-trustedtypepolicyoptions"><code><c- g>TrustedTypePolicyOptions</c-></code></a> {
   <a class="n" data-link-type="idl-name" href="#callbackdef-createhtmlcallback" id="ref-for-callbackdef-createhtmlcallback①"><c- n>CreateHTMLCallback</c-></a>? <a data-type="CreateHTMLCallback? " href="#dom-trustedtypepolicyoptions-createhtml"><code><c- g>createHTML</c-></code></a>;
   <a class="n" data-link-type="idl-name" href="#callbackdef-createscriptcallback" id="ref-for-callbackdef-createscriptcallback①"><c- n>CreateScriptCallback</c-></a>? <a data-type="CreateScriptCallback? " href="#dom-trustedtypepolicyoptions-createscript"><code><c- g>createScript</c-></code></a>;
   <a class="n" data-link-type="idl-name" href="#callbackdef-createscripturlcallback" id="ref-for-callbackdef-createscripturlcallback①"><c- n>CreateScriptURLCallback</c-></a>? <a data-type="CreateScriptURLCallback? " href="#dom-trustedtypepolicyoptions-createscripturl"><code><c- g>createScriptURL</c-></code></a>;
};
<c- b>callback</c-> <a href="#callbackdef-createhtmlcallback"><code><c- g>CreateHTMLCallback</c-></code></a> = <a class="idl-code" data-link-type="interface" href="https://heycam.github.io/webidl/#idl-DOMString" id="ref-for-idl-DOMString①⑤①"><c- b>DOMString</c-></a> (<a class="idl-code" data-link-type="interface" href="https://heycam.github.io/webidl/#idl-DOMString" id="ref-for-idl-DOMString①⑥①"><c- b>DOMString</c-></a> <a href="#dom-createhtmlcallback-input"><code><c- g>input</c-></code></a>);
<c- b>callback</c-> <a href="#callbackdef-createscriptcallback"><code><c- g>CreateScriptCallback</c-></code></a> = <a class="idl-code" data-link-type="interface" href="https://heycam.github.io/webidl/#idl-DOMString" id="ref-for-idl-DOMString①⑦①"><c- b>DOMString</c-></a> (<a class="idl-code" data-link-type="interface" href="https://heycam.github.io/webidl/#idl-DOMString" id="ref-for-idl-DOMString①⑧①"><c- b>DOMString</c-></a> <a href="#dom-createscriptcallback-input"><code><c- g>input</c-></code></a>);
<c- b>callback</c-> <a href="#callbackdef-createscripturlcallback"><code><c- g>CreateScriptURLCallback</c-></code></a> = <a class="idl-code" data-link-type="interface" href="https://heycam.github.io/webidl/#idl-USVString" id="ref-for-idl-USVString②"><c- b>USVString</c-></a> (<a class="idl-code" data-link-type="interface" href="https://heycam.github.io/webidl/#idl-DOMString" id="ref-for-idl-DOMString①⑨①"><c- b>DOMString</c-></a> <a href="#dom-createscripturlcallback-input"><code><c- g>input</c-></code></a>);

<c- b>typedef</c-> (<a class="idl-code" data-link-type="interface" href="https://heycam.github.io/webidl/#idl-DOMString" id="ref-for-idl-DOMString②⓪①"><c- b>DOMString</c-></a> <c- b>or</c-> <a class="n" data-link-type="idl-name" href="#trustedhtml" id="ref-for-trustedhtml⑦①"><c- n>TrustedHTML</c-></a>) <a href="#typedefdef-htmlstring"><code><c- g>HTMLString</c-></code></a>;
<c- b>typedef</c-> (<a class="idl-code" data-link-type="interface" href="https://heycam.github.io/webidl/#idl-DOMString" id="ref-for-idl-DOMString②①①"><c- b>DOMString</c-></a> <c- b>or</c-> <a class="n" data-link-type="idl-name" href="#trustedscript" id="ref-for-trustedscript③①"><c- n>TrustedScript</c-></a>) <a href="#typedefdef-scriptstring"><code><c- g>ScriptString</c-></code></a>;
<c- b>typedef</c-> (<a class="idl-code" data-link-type="interface" href="https://heycam.github.io/webidl/#idl-USVString" id="ref-for-idl-USVString①①"><c- b>USVString</c-></a> <c- b>or</c-> <a class="n" data-link-type="idl-name" href="#trustedscripturl" id="ref-for-trustedscripturl③①"><c- n>TrustedScriptURL</c-></a>) <a href="#typedefdef-scripturlstring"><code><c- g>ScriptURLString</c-></code></a>;
<c- b>typedef</c-> (<a class="n" data-link-type="idl-name" href="#trustedhtml" id="ref-for-trustedhtml⑧①"><c- n>TrustedHTML</c-></a> <c- b>or</c-> <a class="n" data-link-type="idl-name" href="#trustedscript" id="ref-for-trustedscript④①"><c- n>TrustedScript</c-></a> <c- b>or</c-> <a class="n" data-link-type="idl-name" href="#trustedscripturl" id="ref-for-trustedscripturl④①"><c- n>TrustedScriptURL</c-></a>) <a href="#typedefdef-trustedtype"><code><c- g>TrustedType</c-></code></a>;

<c- b>typedef</c-> (([<a class="idl-code" data-link-type="extended-attribute" href="https://heycam.github.io/webidl/#TreatNullAs" id="ref-for-TreatNullAs②"><c- g>TreatNullAs</c-></a>=<a class="n" data-link-type="idl-name"><c- n>EmptyString</c-></a>] <a class="idl-code" data-link-type="interface" href="https://heycam.github.io/webidl/#idl-DOMString" id="ref-for-idl-DOMString②②①"><c- b>DOMString</c-></a>) <c- b>or</c-> <a class="n" data-link-type="idl-name" href="#trustedhtml" id="ref-for-trustedhtml⑨①"><c- n>TrustedHTML</c-></a>) <a href="#typedefdef-htmlstringdefaultsempty"><code><c- g>HTMLStringDefaultsEmpty</c-></code></a>;

<c- b>partial</c-> <c- b>interface</c-> <c- b>mixin</c-> <a class="idl-code" data-link-type="interface" href="https://html.spec.whatwg.org/multipage/window-object.html#window" id="ref-for-window③①"><c- g>Window</c-></a> {
  [<a class="idl-code" data-link-type="extended-attribute" href="https://heycam.github.io/webidl/#Unforgeable" id="ref-for-Unforgeable①⓪①"><c- g>Unforgeable</c-></a>] <c- b>readonly</c-> <c- b>attribute</c->
      <a class="n" data-link-type="idl-name" href="#trustedtypepolicyfactory" id="ref-for-trustedtypepolicyfactory③①"><c- n>TrustedTypePolicyFactory</c-></a> <a data-readonly data-type="TrustedTypePolicyFactory" href="#dom-window-trustedtypes"><code><c- g>trustedTypes</c-></code></a>;
};

<c- b>partial</c-> <c- b>interface</c-> <c- b>mixin</c-> <a class="idl-code" data-link-type="interface" href="https://dom.spec.whatwg.org/#document" id="ref-for-document②①"><c- g>Document</c-></a> {
  [<a class="idl-code" data-link-type="extended-attribute" href="https://html.spec.whatwg.org/multipage/custom-elements.html#cereactions" id="ref-for-cereactions①④"><c- g>CEReactions</c-></a>] <c- b>void</c-> <a href="#dom-document-write"><code><c- g>write</c-></code></a>([<a class="idl-code" data-link-type="extended-attribute" href="#extendedattrdef-trustedtypes" id="ref-for-extendedattrdef-trustedtypes⑦①"><c- g>TrustedTypes</c-></a>=<a class="n" data-link-type="idl-name" href="#trustedhtml" id="ref-for-trustedhtml①⓪①"><c- n>TrustedHTML</c-></a>] <a class="n" data-link-type="idl-name" href="#typedefdef-htmlstring" id="ref-for-typedefdef-htmlstring⑥"><c- n>HTMLString</c-></a>... <a href="#dom-document-write-text-text"><code><c- g>text</c-></code></a>);
  [<a class="idl-code" data-link-type="extended-attribute" href="https://html.spec.whatwg.org/multipage/custom-elements.html#cereactions" id="ref-for-cereactions①⑤"><c- g>CEReactions</c-></a>] <c- b>void</c-> <a href="#dom-document-writeln"><code><c- g>writeln</c-></code></a>([<a class="idl-code" data-link-type="extended-attribute" href="#extendedattrdef-trustedtypes" id="ref-for-extendedattrdef-trustedtypes⑧①"><c- g>TrustedTypes</c-></a>=<a class="n" data-link-type="idl-name" href="#trustedhtml" id="ref-for-trustedhtml①①①"><c- n>TrustedHTML</c-></a>] <a class="n" data-link-type="idl-name" href="#typedefdef-htmlstring" id="ref-for-typedefdef-htmlstring①①"><c- n>HTMLString</c-></a>... <a href="#dom-document-writeln-text-text"><code><c- g>text</c-></code></a>);
};

<c- b>partial</c-> <c- b>interface</c-> <c- b>mixin</c-> <a class="idl-code" data-link-type="interface" href="https://html.spec.whatwg.org/multipage/scripting.html#htmlscriptelement" id="ref-for-htmlscriptelement⑥"><c- g>HTMLScriptElement</c-></a> : <a class="n" data-link-type="idl-name" href="https://html.spec.whatwg.org/multipage/dom.html#htmlelement" id="ref-for-htmlelement⑤"><c- n>HTMLElement</c-></a> {
  [<a class="idl-code" data-link-type="extended-attribute" href="https://html.spec.whatwg.org/multipage/custom-elements.html#cereactions" id="ref-for-cereactions②①"><c- g>CEReactions</c-></a>, <a class="idl-code" data-link-type="extended-attribute" href="#extendedattrdef-trustedtypes" id="ref-for-extendedattrdef-trustedtypes⑨①"><c- g>TrustedTypes</c-></a>=<a class="n" data-link-type="idl-name" href="#trustedscripturl" id="ref-for-trustedscripturl⑤①"><c- n>TrustedScriptURL</c-></a>] <c- b>attribute</c-> <a class="n" data-link-type="idl-name" href="#typedefdef-scripturlstring" id="ref-for-typedefdef-scripturlstring④"><c- n>ScriptURLString</c-></a> <a data-type="ScriptURLString" href="#dom-htmlscriptelement-src"><code><c- g>src</c-></code></a>;
  [<a class="idl-code" data-link-type="extended-attribute" href="https://html.spec.whatwg.org/multipage/custom-elements.html#cereactions" id="ref-for-cereactions③①"><c- g>CEReactions</c-></a>, <a class="idl-code" data-link-type="extended-attribute" href="#extendedattrdef-trustedtypes" id="ref-for-extendedattrdef-trustedtypes①⓪①"><c- g>TrustedTypes</c-></a>=<a class="n" data-link-type="idl-name" href="#trustedscript" id="ref-for-trustedscript⑤①"><c- n>TrustedScript</c-></a>] <c- b>attribute</c-> <a class="n" data-link-type="idl-name" href="#typedefdef-scriptstring" id="ref-for-typedefdef-scriptstring④"><c- n>ScriptString</c-></a> <a data-type="ScriptString" href="#dom-htmlscriptelement-text"><code><c- g>text</c-></code></a>;
};

<c- b>partial</c-> <c- b>interface</c-> <c- b>mixin</c-> <a class="idl-code" data-link-type="interface" href="https://html.spec.whatwg.org/multipage/iframe-embed-object.html#htmliframeelement" id="ref-for-htmliframeelement①"><c- g>HTMLIFrameElement</c-></a> : <a class="n" data-link-type="idl-name" href="https://html.spec.whatwg.org/multipage/dom.html#htmlelement" id="ref-for-htmlelement①①"><c- n>HTMLElement</c-></a> {
  [<a class="idl-code" data-link-type="extended-attribute" href="https://html.spec.whatwg.org/multipage/custom-elements.html#cereactions" id="ref-for-cereactions④①"><c- g>CEReactions</c-></a>, <a class="idl-code" data-link-type="extended-attribute" href="#extendedattrdef-trustedtypes" id="ref-for-extendedattrdef-trustedtypes①①①"><c- g>TrustedTypes</c-></a>=<a class="n" data-link-type="idl-name" href="#trustedhtml" id="ref-for-trustedhtml①②①"><c- n>TrustedHTML</c-></a>] <c- b>attribute</c-> <a class="n" data-link-type="idl-name" href="#typedefdef-htmlstring" id="ref-for-typedefdef-htmlstring②①"><c- n>HTMLString</c-></a> <a data-type="HTMLString" href="#dom-htmliframeelement-srcdoc"><code><c- g>srcdoc</c-></code></a>;
};

<c- b>partial</c-> <c- b>interface</c-> <a class="idl-code" data-link-type="interface" href="https://html.spec.whatwg.org/multipage/iframe-embed-object.html#htmlembedelement" id="ref-for-htmlembedelement①"><c- g>HTMLEmbedElement</c-></a> : <a class="n" data-link-type="idl-name" href="https://html.spec.whatwg.org/multipage/dom.html#htmlelement" id="ref-for-htmlelement②①"><c- n>HTMLElement</c-></a> {
  [<a class="idl-code" data-link-type="extended-attribute" href="https://html.spec.whatwg.org/multipage/custom-elements.html#cereactions" id="ref-for-cereactions⑤①"><c- g>CEReactions</c-></a>, <a class="idl-code" data-link-type="extended-attribute" href="#extendedattrdef-trustedtypes" id="ref-for-extendedattrdef-trustedtypes①②①"><c- g>TrustedTypes</c-></a>=<a class="n" data-link-type="idl-name" href="#trustedscripturl" id="ref-for-trustedscripturl⑥①"><c- n>TrustedScriptURL</c-></a>] <c- b>attribute</c-> <a class="n" data-link-type="idl-name" href="#typedefdef-scripturlstring" id="ref-for-typedefdef-scripturlstring①①"><c- n>ScriptURLString</c-></a> <a data-type="ScriptURLString" href="#dom-htmlembedelement-src"><code><c- g>src</c-></code></a>;
};

<c- b>partial</c-> <c- b>interface</c-> <a class="idl-code" data-link-type="interface" href="https://html.spec.whatwg.org/multipage/iframe-embed-object.html#htmlobjectelement" id="ref-for-htmlobjectelement①"><c- g>HTMLObjectElement</c-></a> : <a class="n" data-link-type="idl-name" href="https://html.spec.whatwg.org/multipage/dom.html#htmlelement" id="ref-for-htmlelement③①"><c- n>HTMLElement</c-></a> {
  [<a class="idl-code" data-link-type="extended-attribute" href="https://html.spec.whatwg.org/multipage/custom-elements.html#cereactions" id="ref-for-cereactions⑥①"><c- g>CEReactions</c-></a>, <a class="idl-code" data-link-type="extended-attribute" href="#extendedattrdef-trustedtypes" id="ref-for-extendedattrdef-trustedtypes①③①"><c- g>TrustedTypes</c-></a>=<a class="n" data-link-type="idl-name" href="#trustedscripturl" id="ref-for-trustedscripturl⑦①"><c- n>TrustedScriptURL</c-></a>] <c- b>attribute</c-> <a class="n" data-link-type="idl-name" href="#typedefdef-scripturlstring" id="ref-for-typedefdef-scripturlstring②①"><c- n>ScriptURLString</c-></a> <a data-type="ScriptURLString" href="#dom-htmlobjectelement-data"><code><c- g>data</c-></code></a>;
  [<a class="idl-code" data-link-type="extended-attribute" href="https://html.spec.whatwg.org/multipage/custom-elements.html#cereactions" id="ref-for-cereactions⑦①"><c- g>CEReactions</c-></a>, <a class="idl-code" data-link-type="extended-attribute" href="#extendedattrdef-trustedtypes" id="ref-for-extendedattrdef-trustedtypes①④①"><c- g>TrustedTypes</c-></a>=<a class="n" data-link-type="idl-name" href="#trustedscripturl" id="ref-for-trustedscripturl⑧①"><c- n>TrustedScriptURL</c-></a>] <c- b>attribute</c-> <a class="idl-code" data-link-type="interface" href="https://heycam.github.io/webidl/#idl-DOMString" id="ref-for-idl-DOMString②③①"><c- b>DOMString</c-></a> <a data-type="DOMString" href="#dom-htmlobjectelement-codebase"><code><c- g>codeBase</c-></code></a>; // obsolete
};

// TODO: Add HTMLPortalElement.src from https://github.com/WICG/portals once it’s specced.

<c- b>partial</c-> <c- b>interface</c-> <c- b>mixin</c-> <a class="idl-code" data-link-type="interface" href="https://html.spec.whatwg.org/multipage/scripting.html#htmlscriptelement" id="ref-for-htmlscriptelement③①"><c- g>HTMLScriptElement</c-></a> : <a class="n" data-link-type="idl-name" href="https://html.spec.whatwg.org/multipage/dom.html#htmlelement" id="ref-for-htmlelement④①"><c- n>HTMLElement</c-></a> {
 [<a class="idl-code" data-link-type="extended-attribute" href="https://html.spec.whatwg.org/multipage/custom-elements.html#cereactions" id="ref-for-cereactions⑧①"><c- g>CEReactions</c-></a>, <a class="idl-code" data-link-type="extended-attribute" href="#extendedattrdef-trustedtypes" id="ref-for-extendedattrdef-trustedtypes①⑥①"><c- g>TrustedTypes</c-></a>=<a class="n" data-link-type="idl-name" href="#trustedscript" id="ref-for-trustedscript⑥①"><c- n>TrustedScript</c-></a>] <c- b>attribute</c-> [<a class="idl-code" data-link-type="extended-attribute" href="https://heycam.github.io/webidl/#TreatNullAs" id="ref-for-TreatNullAs①①"><c- g>TreatNullAs</c-></a>=<a class="n" data-link-type="idl-name"><c- n>EmptyString</c-></a>] <a class="n" data-link-type="idl-name" href="#typedefdef-scriptstring" id="ref-for-typedefdef-scriptstring①①"><c- n>ScriptString</c-></a> <a data-type="[TreatNullAs=EmptyString] ScriptString" href="#dom-htmlscriptelement-innertext"><code><c- g>innerText</c-></code></a>;
 [<a class="idl-code" data-link-type="extended-attribute" href="https://html.spec.whatwg.org/multipage/custom-elements.html#cereactions" id="ref-for-cereactions⑨①"><c- g>CEReactions</c-></a>, <a class="idl-code" data-link-type="extended-attribute" href="#extendedattrdef-trustedtypes" id="ref-for-extendedattrdef-trustedtypes①⑦①"><c- g>TrustedTypes</c-></a>=<a class="n" data-link-type="idl-name" href="#trustedscript" id="ref-for-trustedscript⑦①"><c- n>TrustedScript</c-></a>] <c- b>attribute</c-> <a class="n" data-link-type="idl-name" href="#typedefdef-scriptstring" id="ref-for-typedefdef-scriptstring②①"><c- n>ScriptString</c-></a>? <a data-type="ScriptString?" href="#dom-htmlscriptelement-textcontent"><code><c- g>textContent</c-></code></a>;
};

<c- b>typedef</c-> (<a class="n" data-link-type="idl-name" href="#typedefdef-scriptstring" id="ref-for-typedefdef-scriptstring③①"><c- n>ScriptString</c-></a> <c- b>or</c-> <a class="n" data-link-type="idl-name" href="https://heycam.github.io/webidl/#Function" id="ref-for-Function③"><c- n>Function</c-></a>) <a href="#typedefdef-trustedtimerhandler"><code><c- g>TrustedTimerHandler</c-></code></a>;

<c- b>partial</c-> <c- b>interface</c-> <c- b>mixin</c-> <a class="idl-code" data-link-type="interface" href="https://html.spec.whatwg.org/multipage/webappapis.html#windoworworkerglobalscope" id="ref-for-windoworworkerglobalscope①①"><c- g>WindowOrWorkerGlobalScope</c-></a> {
  <a class="idl-code" data-link-type="interface" href="https://heycam.github.io/webidl/#idl-long" id="ref-for-idl-long④"><c- b>long</c-></a> <a href="#dom-windoworworkerglobalscope-settimeout"><code><c- g>setTimeout</c-></code></a>(<a class="n" data-link-type="idl-name" href="#typedefdef-trustedtimerhandler" id="ref-for-typedefdef-trustedtimerhandler②"><c- n>TrustedTimerHandler</c-></a> <a href="#dom-windoworworkerglobalscope-settimeout-handler-timeout-arguments-handler"><code><c- g>handler</c-></code></a>, <c- b>optional</c-> <a class="idl-code" data-link-type="interface" href="https://heycam.github.io/webidl/#idl-long" id="ref-for-idl-long①①"><c- b>long</c-></a> <a href="#dom-windoworworkerglobalscope-settimeout-handler-timeout-arguments-timeout"><code><c- g>timeout</c-></code></a> = 0, <c- b>any</c->... <a href="#dom-windoworworkerglobalscope-settimeout-handler-timeout-arguments-arguments"><code><c- g>arguments</c-></code></a>);
  <a class="idl-code" data-link-type="interface" href="https://heycam.github.io/webidl/#idl-long" id="ref-for-idl-long②①"><c- b>long</c-></a> <a href="#dom-windoworworkerglobalscope-setinterval"><code><c- g>setInterval</c-></code></a>(<a class="n" data-link-type="idl-name" href="#typedefdef-trustedtimerhandler" id="ref-for-typedefdef-trustedtimerhandler①①"><c- n>TrustedTimerHandler</c-></a> <a href="#dom-windoworworkerglobalscope-setinterval-handler-timeout-arguments-handler"><code><c- g>handler</c-></code></a>, <c- b>optional</c-> <a class="idl-code" data-link-type="interface" href="https://heycam.github.io/webidl/#idl-long" id="ref-for-idl-long③①"><c- b>long</c-></a> <a href="#dom-windoworworkerglobalscope-setinterval-handler-timeout-arguments-timeout"><code><c- g>timeout</c-></code></a> = 0, <c- b>any</c->... <a href="#dom-windoworworkerglobalscope-setinterval-handler-timeout-arguments-arguments"><code><c- g>arguments</c-></code></a>);
};

<c- b>partial</c-> <c- b>interface</c-> <c- b>mixin</c-> <a class="idl-code" data-link-type="interface" href="https://svgwg.org/svg2-draft/interact.html#InterfaceSVGScriptElement" id="ref-for-InterfaceSVGScriptElement①①"><c- g>SVGScriptElement</c-></a> : <a class="n" data-link-type="idl-name" href="https://svgwg.org/svg2-draft/types.html#InterfaceSVGElement" id="ref-for-InterfaceSVGElement①"><c- n>SVGElement</c-></a> {
 // overwrites the definition in SVGURIReference.
 [<a class="idl-code" data-link-type="extended-attribute" href="#extendedattrdef-trustedtypes" id="ref-for-extendedattrdef-trustedtypes①⑧①"><c- g>TrustedTypes</c-></a>=<a class="n" data-link-type="idl-name" href="#trustedscripturl" id="ref-for-trustedscripturl⑨①"><c- n>TrustedScriptURL</c-></a>] <c- b>readonly</c-> <c- b>attribute</c-> <a class="n" data-link-type="idl-name" href="#typedefdef-scripturlstring" id="ref-for-typedefdef-scripturlstring③①"><c- n>ScriptURLString</c-></a> <a data-readonly data-type="ScriptURLString" href="#dom-svgscriptelement-href"><code><c- g>href</c-></code></a>;
};

<c- b>partial</c-> <c- b>interface</c-> <a class="idl-code" data-link-type="interface" href="https://dom.spec.whatwg.org/#element" id="ref-for-element②①"><c- g>Element</c-></a> {
  [<a class="idl-code" data-link-type="extended-attribute" href="https://html.spec.whatwg.org/multipage/custom-elements.html#cereactions" id="ref-for-cereactions①⓪①"><c- g>CEReactions</c-></a>, <a class="idl-code" data-link-type="extended-attribute" href="#extendedattrdef-trustedtypes" id="ref-for-extendedattrdef-trustedtypes①⑨①"><c- g>TrustedTypes</c-></a>=<a class="n" data-link-type="idl-name" href="#trustedhtml" id="ref-for-trustedhtml①③①"><c- n>TrustedHTML</c-></a>] <c- b>attribute</c-> <a class="n" data-link-type="idl-name" href="#typedefdef-htmlstringdefaultsempty" id="ref-for-typedefdef-htmlstringdefaultsempty①①"><c- n>HTMLStringDefaultsEmpty</c-></a> <a data-type="HTMLStringDefaultsEmpty" href="#dom-element-outerhtml"><code><c- g>outerHTML</c-></code></a>;
  [<a class="idl-code" data-link-type="extended-attribute" href="https://html.spec.whatwg.org/multipage/custom-elements.html#cereactions" id="ref-for-cereactions①①①"><c- g>CEReactions</c-></a>] <c- b>void</c-> <a href="#dom-element-insertadjacenthtml"><code><c- g>insertAdjacentHTML</c-></code></a>(<a class="idl-code" data-link-type="interface" href="https://heycam.github.io/webidl/#idl-DOMString" id="ref-for-idl-DOMString②④①"><c- b>DOMString</c-></a> <a href="#dom-element-insertadjacenthtml-position-text-position"><code><c- g>position</c-></code></a>, [<a class="idl-code" data-link-type="extended-attribute" href="#extendedattrdef-trustedtypes" id="ref-for-extendedattrdef-trustedtypes②⓪①"><c- g>TrustedTypes</c-></a>=<a class="n" data-link-type="idl-name" href="#trustedhtml" id="ref-for-trustedhtml①④①"><c- n>TrustedHTML</c-></a>] <a class="n" data-link-type="idl-name" href="#typedefdef-htmlstring" id="ref-for-typedefdef-htmlstring③①"><c- n>HTMLString</c-></a> <a href="#dom-element-insertadjacenthtml-position-text-text"><code><c- g>text</c-></code></a>);
};

<c- b>partial</c-> <c- b>interface</c-> <c- b>mixin</c-> <a class="idl-code" data-link-type="interface"><c- g>InnerHTML</c-></a> { // specified in a draft version at https://w3c.github.io/DOM-Parsing/#the-innerhtml-mixin
  [<a class="idl-code" data-link-type="extended-attribute" href="https://html.spec.whatwg.org/multipage/custom-elements.html#cereactions" id="ref-for-cereactions①②①"><c- g>CEReactions</c-></a>, <a class="idl-code" data-link-type="extended-attribute" href="#extendedattrdef-trustedtypes" id="ref-for-extendedattrdef-trustedtypes②①①"><c- g>TrustedTypes</c-></a>=<a class="n" data-link-type="idl-name" href="#trustedhtml" id="ref-for-trustedhtml①⑤①"><c- n>TrustedHTML</c-></a>] <c- b>attribute</c-> <a class="n" data-link-type="idl-name" href="#typedefdef-htmlstringdefaultsempty" id="ref-for-typedefdef-htmlstringdefaultsempty②①"><c- n>HTMLStringDefaultsEmpty</c-></a> <a data-type="HTMLStringDefaultsEmpty" href="#dom-innerhtml-innerhtml"><code><c- g>innerHTML</c-></code></a>;
};

<c- b>partial</c-> <c- b>interface</c-> <a class="idl-code" data-link-type="interface" href="https://dom.spec.whatwg.org/#range" id="ref-for-range①"><c- g>Range</c-></a> {
  [<a class="idl-code" data-link-type="extended-attribute" href="https://html.spec.whatwg.org/multipage/custom-elements.html#cereactions" id="ref-for-cereactions①③①"><c- g>CEReactions</c-></a>, <a class="idl-code" data-link-type="extended-attribute" href="https://heycam.github.io/webidl/#NewObject" id="ref-for-NewObject②"><c- g>NewObject</c-></a>] <a class="n" data-link-type="idl-name" href="https://dom.spec.whatwg.org/#documentfragment" id="ref-for-documentfragment①"><c- n>DocumentFragment</c-></a> <a href="#dom-range-createcontextualfragment"><code><c- g>createContextualFragment</c-></code></a>([<a class="idl-code" data-link-type="extended-attribute" href="#extendedattrdef-trustedtypes" id="ref-for-extendedattrdef-trustedtypes②②①"><c- g>TrustedTypes</c-></a>=<a class="n" data-link-type="idl-name" href="#trustedhtml" id="ref-for-trustedhtml①⑥①"><c- n>TrustedHTML</c-></a>] <a class="n" data-link-type="idl-name" href="#typedefdef-htmlstring" id="ref-for-typedefdef-htmlstring④①"><c- n>HTMLString</c-></a> <a href="#dom-range-createcontextualfragment-fragment-fragment"><code><c- g>fragment</c-></code></a>);
};

[<a href="#dom-domparser-domparser"><code><c- g>Constructor</c-></code></a>, <a class="idl-code" data-link-type="extended-attribute" href="https://heycam.github.io/webidl/#Exposed" id="ref-for-Exposed⑤①"><c- g>Exposed</c-></a>=<c- n>Window</c->]
<c- b>interface</c-> <a href="#domparser"><code><c- g>DOMParser</c-></code></a> {
  [<a class="idl-code" data-link-type="extended-attribute" href="https://heycam.github.io/webidl/#NewObject" id="ref-for-NewObject①①"><c- g>NewObject</c-></a>] <a class="n" data-link-type="idl-name" href="https://dom.spec.whatwg.org/#document" id="ref-for-document③①"><c- n>Document</c-></a> <a href="#dom-domparser-parsefromstring"><code><c- g>parseFromString</c-></code></a>([<a class="idl-code" data-link-type="extended-attribute" href="#extendedattrdef-trustedtypes" id="ref-for-extendedattrdef-trustedtypes②③①"><c- g>TrustedTypes</c-></a>=<a class="n" data-link-type="idl-name" href="#trustedhtml" id="ref-for-trustedhtml①⑦①"><c- n>TrustedHTML</c-></a>] <a class="n" data-link-type="idl-name" href="#typedefdef-htmlstring" id="ref-for-typedefdef-htmlstring⑤①"><c- n>HTMLString</c-></a> <a href="#dom-domparser-parsefromstring-str-type-str"><code><c- g>str</c-></code></a>, <a class="n" data-link-type="idl-name" href="https://www.w3.org/TR/DOM-Parsing/#h-the-domparser-interface" id="ref-for-h-the-domparser-interface①"><c- n>SupportedType</c-></a> <a href="#dom-domparser-parsefromstring-str-type-type"><code><c- g>type</c-></code></a>);
};

</pre>
  <h2 class="no-num no-ref heading settled" id="issues-index"><span class="content">Issues Index</span><a class="self-link" href="#issues-index"></a></h2>
  <div style="counter-reset:issue">
   <div class="issue"> Update when workers have TT.<a href="#issue-b92c7a17"> ↵ </a></div>
   <div class="issue"> Update when workers have TT.<a href="#issue-b92c7a17①"> ↵ </a></div>
   <div class="issue"> Synchronize when TT are added to workers (perhaps use "has a CSP list"?)<a href="#issue-74c24ff1"> ↵ </a></div>
   <div class="issue"> <a href="https://heycam.github.io/webidl/#TreatNullAs">TreatNullAs=EmptyString</a> is confusing.
See note "It should not be used in specifications unless ...".
For some sinks a <code>null</code> value will result in "", and "null" for others.
This already caused problems in the polyfill. <a href="https://github.com/WICG/trusted-types/issues/2">&lt;https://github.com/WICG/trusted-types/issues/2></a><a href="#issue-52d7d8d6"> ↵ </a></div>
   <div class="issue"> Define for workers.<a href="#issue-a5679137"> ↵ </a></div>
   <div class="issue"> Remove the note when the API in Chrome is shipped.<a href="#issue-3d9ee9e6"> ↵ </a></div>
   <div class="issue"> Add base.href enforcement.<a href="#issue-13577559"> ↵ </a></div>
   <div class="issue"> This depends on a solution to <a href="https://github.com/WICG/trusted-types/issues/144">issue #144</a> like <a href="https://github.com/tc39-transfer/dynamic-code-brand-checks#problem-host-callout-does-not-receive-type-information">TC39 HostBeforeCompile</a><a href="#issue-e28ea232"> ↵ </a></div>
   <div class="issue"> In some cases, the violation "<code>'report-sample'</code>" contain the result of
applying the default policy to a string argument which differs.
Specifically when, there is a <a data-link-type="dfn" href="#default-policy">default policy</a>, <var>isExempt</var> is false,
and <var>source</var> there is a CSP policy for either the <var>callerRealm</var> or <var>callerRealm</var> that disallows "<code>'unsafe-eval'"</code>.
Is this a feature or a bug?<a href="#issue-649f8da4"> ↵ </a></div>
   <div class="issue"> Mention anchor element properties bypass. <a href="https://github.com/WICG/trusted-types/issues/64">&lt;https://github.com/WICG/trusted-types/issues/64></a><a href="#issue-1c3973fc"> ↵ </a></div>
   <div class="issue"> Mention text/attribute node copy bypass vectors. <a href="https://github.com/WICG/trusted-types/issues/47">&lt;https://github.com/WICG/trusted-types/issues/47></a><a href="#issue-fb0cfdf0"> ↵ </a></div>
   <div class="issue"> Refer to the external document on secure policy design.<a href="#issue-2eb927d2"> ↵ </a></div>
  </div>
  <aside class="dfn-panel" data-for="injection-sink">
   <b><a href="#injection-sink">#injection-sink</a></b><b>Referenced in:</b>
   <ul>
    <li><a href="#ref-for-injection-sink">1.3. Use cases</a>
    <li><a href="#ref-for-injection-sink①">2.1. Injection sinks</a>
    <li><a href="#ref-for-injection-sink②">2.2. Trusted Types</a>
    <li><a href="#ref-for-injection-sink③">2.2.1. TrustedHTML</a>
    <li><a href="#ref-for-injection-sink④">2.2.2. TrustedScript</a>
    <li><a href="#ref-for-injection-sink⑤">2.2.3. TrustedScriptURL</a>
    <li><a href="#ref-for-injection-sink⑥">2.3. Policies</a> <a href="#ref-for-injection-sink⑦">(2)</a>
    <li><a href="#ref-for-injection-sink⑧">2.3.4. Default policy</a>
    <li><a href="#ref-for-injection-sink⑨">2.4. Enforcement</a> <a href="#ref-for-injection-sink①⓪">(2)</a>
    <li><a href="#ref-for-injection-sink①①">2.4.2. TrustedTypes extended attribute</a>
    <li><a href="#ref-for-injection-sink①②">3.4. Get Trusted Type compliant string</a>
    <li><a href="#ref-for-injection-sink①③">3.5. Process value with a default policy</a>
    <li><a href="#ref-for-injection-sink①④">4.5.1. trusted-types directive</a> <a href="#ref-for-injection-sink①⑤">(2)</a> <a href="#ref-for-injection-sink①⑥">(3)</a> <a href="#ref-for-injection-sink①⑦">(4)</a>
    <li><a href="#ref-for-injection-sink①⑧">4.5.2. Should sink type mismatch violation be blocked by Content Security Policy?</a>
    <li><a href="#ref-for-injection-sink①⑨">6.1. Vendor-specific Extensions and Addons</a>
   </ul>
  </aside>
  <aside class="dfn-panel" data-for="trusted-type">
   <b><a href="#trusted-type">#trusted-type</a></b><b>Referenced in:</b>
   <ul>
    <li><a href="#ref-for-trusted-type">2.3. Policies</a>
    <li><a href="#ref-for-trusted-type①">2.3.1. TrustedTypePolicyFactory</a>
    <li><a href="#ref-for-trusted-type②">2.3.3. TrustedTypePolicyOptions</a>
    <li><a href="#ref-for-trusted-type③">2.4. Enforcement</a>
    <li><a href="#ref-for-trusted-type④">3.4. Get Trusted Type compliant string</a>
    <li><a href="#ref-for-trusted-type⑤">4.5.2. Should sink type mismatch violation be blocked by Content Security Policy?</a>
   </ul>
  </aside>
  <aside class="dfn-panel" data-for="trustedhtml">
   <b><a href="#trustedhtml">#trustedhtml</a></b><b>Referenced in:</b>
   <ul>
    <li><a href="#ref-for-trustedhtml">2.3. Policies</a>
    <li><a href="#ref-for-trustedhtml①">2.3.1. TrustedTypePolicyFactory</a> <a href="#ref-for-trustedhtml②">(2)</a> <a href="#ref-for-trustedhtml③">(3)</a> <a href="#ref-for-trustedhtml④">(4)</a>
    <li><a href="#ref-for-trustedhtml⑤">2.3.2. TrustedTypePolicy</a>
    <li><a href="#ref-for-trustedhtml⑥">2.4.2. TrustedTypes extended attribute</a>
    <li><a href="#ref-for-trustedhtml⑦">4. Integrations</a> <a href="#ref-for-trustedhtml⑧">(2)</a> <a href="#ref-for-trustedhtml⑨">(3)</a>
    <li><a href="#ref-for-trustedhtml①⓪">4.1.2. Extensions to the Document interface</a> <a href="#ref-for-trustedhtml①①">(2)</a>
    <li><a href="#ref-for-trustedhtml①②">4.1.3. Enforcement in element attributes</a>
    <li><a href="#ref-for-trustedhtml①③">4.4. Integration with DOM Parsing</a> <a href="#ref-for-trustedhtml①④">(2)</a> <a href="#ref-for-trustedhtml①⑤">(3)</a> <a href="#ref-for-trustedhtml①⑥">(4)</a> <a href="#ref-for-trustedhtml①⑦">(5)</a>
   </ul>
  </aside>
  <aside class="dfn-panel" data-for="trustedscript">
   <b><a href="#trustedscript">#trustedscript</a></b><b>Referenced in:</b>
   <ul>
    <li><a href="#ref-for-trustedscript">2.3.1. TrustedTypePolicyFactory</a>
    <li><a href="#ref-for-trustedscript①">2.3.2. TrustedTypePolicy</a>
    <li><a href="#ref-for-trustedscript②">2.4.2. TrustedTypes extended attribute</a>
    <li><a href="#ref-for-trustedscript③">4. Integrations</a> <a href="#ref-for-trustedscript④">(2)</a>
    <li><a href="#ref-for-trustedscript⑤">4.1.3. Enforcement in element attributes</a>
    <li><a href="#ref-for-trustedscript⑥">4.1.4. Enforcement for script text contents</a> <a href="#ref-for-trustedscript⑦">(2)</a> <a href="#ref-for-trustedscript⑧">(3)</a>
    <li><a href="#ref-for-trustedscript⑨">4.1.5. Enforcement in timer functions</a> <a href="#ref-for-trustedscript①⓪">(2)</a>
    <li><a href="#ref-for-trustedscript①①">4.1.6. Enforcement in event handler content attributes</a>
    <li><a href="#ref-for-trustedscript①②">4.2. Integration with SVG</a>
    <li><a href="#ref-for-trustedscript①③">4.5.1.1. trusted-types Pre-Navigation check</a>
    <li><a href="#ref-for-trustedscript①④">4.5.5.1. 'trusted-script' support for eval</a>
   </ul>
  </aside>
  <aside class="dfn-panel" data-for="trustedscripturl">
   <b><a href="#trustedscripturl">#trustedscripturl</a></b><b>Referenced in:</b>
   <ul>
    <li><a href="#ref-for-trustedscripturl">2.3.1. TrustedTypePolicyFactory</a>
    <li><a href="#ref-for-trustedscripturl①">2.3.2. TrustedTypePolicy</a>
    <li><a href="#ref-for-trustedscripturl②">2.4.2. TrustedTypes extended attribute</a>
    <li><a href="#ref-for-trustedscripturl③">4. Integrations</a> <a href="#ref-for-trustedscripturl④">(2)</a>
    <li><a href="#ref-for-trustedscripturl⑤">4.1.3. Enforcement in element attributes</a> <a href="#ref-for-trustedscripturl⑥">(2)</a> <a href="#ref-for-trustedscripturl⑦">(3)</a> <a href="#ref-for-trustedscripturl⑧">(4)</a>
    <li><a href="#ref-for-trustedscripturl⑨">4.2. Integration with SVG</a>
   </ul>
  </aside>
  <aside class="dfn-panel" data-for="trustedtypepolicyfactory">
   <b><a href="#trustedtypepolicyfactory">#trustedtypepolicyfactory</a></b><b>Referenced in:</b>
   <ul>
    <li><a href="#ref-for-trustedtypepolicyfactory">3.1. Create a Trusted Type Policy</a>
    <li><a href="#ref-for-trustedtypepolicyfactory①">3.2. Get default policy</a>
    <li><a href="#ref-for-trustedtypepolicyfactory②">4.1. Integration with HTML</a>
    <li><a href="#ref-for-trustedtypepolicyfactory③">4.1.1. Extensions to the Window interface</a>
   </ul>
  </aside>
  <aside class="dfn-panel" data-for="dom-trustedtypepolicyfactory-createpolicy">
   <b><a href="#dom-trustedtypepolicyfactory-createpolicy">#dom-trustedtypepolicyfactory-createpolicy</a></b><b>Referenced in:</b>
   <ul>
    <li><a href="#ref-for-dom-trustedtypepolicyfactory-createpolicy">2.3. Policies</a> <a href="#ref-for-dom-trustedtypepolicyfactory-createpolicy①">(2)</a>
    <li><a href="#ref-for-dom-trustedtypepolicyfactory-createpolicy②">2.3.1. TrustedTypePolicyFactory</a>
   </ul>
  </aside>
  <aside class="dfn-panel" data-for="dom-trustedtypepolicyfactory-getpolicynames">
   <b><a href="#dom-trustedtypepolicyfactory-getpolicynames">#dom-trustedtypepolicyfactory-getpolicynames</a></b><b>Referenced in:</b>
   <ul>
    <li><a href="#ref-for-dom-trustedtypepolicyfactory-getpolicynames">2.3.1. TrustedTypePolicyFactory</a>
   </ul>
  </aside>
  <aside class="dfn-panel" data-for="dom-trustedtypepolicyfactory-ishtml">
   <b><a href="#dom-trustedtypepolicyfactory-ishtml">#dom-trustedtypepolicyfactory-ishtml</a></b><b>Referenced in:</b>
   <ul>
    <li><a href="#ref-for-dom-trustedtypepolicyfactory-ishtml">2.3.1. TrustedTypePolicyFactory</a>
   </ul>
  </aside>
  <aside class="dfn-panel" data-for="dom-trustedtypepolicyfactory-isscript">
   <b><a href="#dom-trustedtypepolicyfactory-isscript">#dom-trustedtypepolicyfactory-isscript</a></b><b>Referenced in:</b>
   <ul>
    <li><a href="#ref-for-dom-trustedtypepolicyfactory-isscript">2.3.1. TrustedTypePolicyFactory</a>
   </ul>
  </aside>
  <aside class="dfn-panel" data-for="dom-trustedtypepolicyfactory-isscripturl">
   <b><a href="#dom-trustedtypepolicyfactory-isscripturl">#dom-trustedtypepolicyfactory-isscripturl</a></b><b>Referenced in:</b>
   <ul>
    <li><a href="#ref-for-dom-trustedtypepolicyfactory-isscripturl">2.3.1. TrustedTypePolicyFactory</a>
   </ul>
  </aside>
  <aside class="dfn-panel" data-for="dom-trustedtypepolicyfactory-getpropertytype">
   <b><a href="#dom-trustedtypepolicyfactory-getpropertytype">#dom-trustedtypepolicyfactory-getpropertytype</a></b><b>Referenced in:</b>
   <ul>
    <li><a href="#ref-for-dom-trustedtypepolicyfactory-getpropertytype">2.3.1. TrustedTypePolicyFactory</a>
   </ul>
  </aside>
  <aside class="dfn-panel" data-for="dom-trustedtypepolicyfactory-getattributetype">
   <b><a href="#dom-trustedtypepolicyfactory-getattributetype">#dom-trustedtypepolicyfactory-getattributetype</a></b><b>Referenced in:</b>
   <ul>
    <li><a href="#ref-for-dom-trustedtypepolicyfactory-getattributetype">2.3.1. TrustedTypePolicyFactory</a>
   </ul>
  </aside>
  <aside class="dfn-panel" data-for="dom-trustedtypepolicyfactory-emptyhtml">
   <b><a href="#dom-trustedtypepolicyfactory-emptyhtml">#dom-trustedtypepolicyfactory-emptyhtml</a></b><b>Referenced in:</b>
   <ul>
    <li><a href="#ref-for-dom-trustedtypepolicyfactory-emptyhtml">2.3.1. TrustedTypePolicyFactory</a>
   </ul>
  </aside>
  <aside class="dfn-panel" data-for="dom-trustedtypepolicyfactory-defaultpolicy">
   <b><a href="#dom-trustedtypepolicyfactory-defaultpolicy">#dom-trustedtypepolicyfactory-defaultpolicy</a></b><b>Referenced in:</b>
   <ul>
    <li><a href="#ref-for-dom-trustedtypepolicyfactory-defaultpolicy">2.3.1. TrustedTypePolicyFactory</a>
   </ul>
  </aside>
  <aside class="dfn-panel" data-for="trustedtypepolicy">
   <b><a href="#trustedtypepolicy">#trustedtypepolicy</a></b><b>Referenced in:</b>
   <ul>
    <li><a href="#ref-for-trustedtypepolicy">2.2.1. TrustedHTML</a>
    <li><a href="#ref-for-trustedtypepolicy①">2.2.2. TrustedScript</a>
    <li><a href="#ref-for-trustedtypepolicy②">2.2.3. TrustedScriptURL</a>
    <li><a href="#ref-for-trustedtypepolicy③">2.3.1. TrustedTypePolicyFactory</a> <a href="#ref-for-trustedtypepolicy④">(2)</a> <a href="#ref-for-trustedtypepolicy⑤">(3)</a> <a href="#ref-for-trustedtypepolicy⑥">(4)</a> <a href="#ref-for-trustedtypepolicy⑦">(5)</a>
    <li><a href="#ref-for-trustedtypepolicy⑧">2.3.3. TrustedTypePolicyOptions</a>
    <li><a href="#ref-for-trustedtypepolicy⑨">3.1. Create a Trusted Type Policy</a> <a href="#ref-for-trustedtypepolicy①⓪">(2)</a>
    <li><a href="#ref-for-trustedtypepolicy①①">3.3. Create a Trusted Type</a>
   </ul>
  </aside>
  <aside class="dfn-panel" data-for="trustedtypepolicy-name">
   <b><a href="#trustedtypepolicy-name">#trustedtypepolicy-name</a></b><b>Referenced in:</b>
   <ul>
    <li><a href="#ref-for-trustedtypepolicy-name">2.3.4. Default policy</a>
    <li><a href="#ref-for-trustedtypepolicy-name①">3.3. Create a Trusted Type</a>
   </ul>
  </aside>
  <aside class="dfn-panel" data-for="dom-trustedtypepolicy-createhtml">
   <b><a href="#dom-trustedtypepolicy-createhtml">#dom-trustedtypepolicy-createhtml</a></b><b>Referenced in:</b>
   <ul>
    <li><a href="#ref-for-dom-trustedtypepolicy-createhtml">2.3.2. TrustedTypePolicy</a>
   </ul>
  </aside>
  <aside class="dfn-panel" data-for="dom-trustedtypepolicy-createscript">
   <b><a href="#dom-trustedtypepolicy-createscript">#dom-trustedtypepolicy-createscript</a></b><b>Referenced in:</b>
   <ul>
    <li><a href="#ref-for-dom-trustedtypepolicy-createscript">2.3.2. TrustedTypePolicy</a>
    <li><a href="#ref-for-dom-trustedtypepolicy-createscript①">3.1. Create a Trusted Type Policy</a>
   </ul>
  </aside>
  <aside class="dfn-panel" data-for="dom-trustedtypepolicy-createscripturl">
   <b><a href="#dom-trustedtypepolicy-createscripturl">#dom-trustedtypepolicy-createscripturl</a></b><b>Referenced in:</b>
   <ul>
    <li><a href="#ref-for-dom-trustedtypepolicy-createscripturl">2.3.2. TrustedTypePolicy</a>
    <li><a href="#ref-for-dom-trustedtypepolicy-createscripturl①">3.1. Create a Trusted Type Policy</a>
   </ul>
  </aside>
  <aside class="dfn-panel" data-for="dictdef-trustedtypepolicyoptions">
   <b><a href="#dictdef-trustedtypepolicyoptions">#dictdef-trustedtypepolicyoptions</a></b><b>Referenced in:</b>
   <ul>
    <li><a href="#ref-for-dictdef-trustedtypepolicyoptions">2.3.1. TrustedTypePolicyFactory</a> <a href="#ref-for-dictdef-trustedtypepolicyoptions①">(2)</a>
    <li><a href="#ref-for-dictdef-trustedtypepolicyoptions②">2.3.2. TrustedTypePolicy</a>
    <li><a href="#ref-for-dictdef-trustedtypepolicyoptions③">3.1. Create a Trusted Type Policy</a> <a href="#ref-for-dictdef-trustedtypepolicyoptions④">(2)</a>
   </ul>
  </aside>
  <aside class="dfn-panel" data-for="dom-trustedtypepolicyoptions-createhtml">
   <b><a href="#dom-trustedtypepolicyoptions-createhtml">#dom-trustedtypepolicyoptions-createhtml</a></b><b>Referenced in:</b>
   <ul>
    <li><a href="#ref-for-dom-trustedtypepolicyoptions-createhtml">3.1. Create a Trusted Type Policy</a>
   </ul>
  </aside>
  <aside class="dfn-panel" data-for="dom-trustedtypepolicyoptions-createscript">
   <b><a href="#dom-trustedtypepolicyoptions-createscript">#dom-trustedtypepolicyoptions-createscript</a></b><b>Referenced in:</b>
   <ul>
    <li><a href="#ref-for-dom-trustedtypepolicyoptions-createscript">3.1. Create a Trusted Type Policy</a>
   </ul>
  </aside>
  <aside class="dfn-panel" data-for="dom-trustedtypepolicyoptions-createscripturl">
   <b><a href="#dom-trustedtypepolicyoptions-createscripturl">#dom-trustedtypepolicyoptions-createscripturl</a></b><b>Referenced in:</b>
   <ul>
    <li><a href="#ref-for-dom-trustedtypepolicyoptions-createscripturl">3.1. Create a Trusted Type Policy</a>
   </ul>
  </aside>
  <aside class="dfn-panel" data-for="callbackdef-createhtmlcallback">
   <b><a href="#callbackdef-createhtmlcallback">#callbackdef-createhtmlcallback</a></b><b>Referenced in:</b>
   <ul>
    <li><a href="#ref-for-callbackdef-createhtmlcallback">2.3.3. TrustedTypePolicyOptions</a>
   </ul>
  </aside>
  <aside class="dfn-panel" data-for="callbackdef-createscriptcallback">
   <b><a href="#callbackdef-createscriptcallback">#callbackdef-createscriptcallback</a></b><b>Referenced in:</b>
   <ul>
    <li><a href="#ref-for-callbackdef-createscriptcallback">2.3.3. TrustedTypePolicyOptions</a>
   </ul>
  </aside>
  <aside class="dfn-panel" data-for="callbackdef-createscripturlcallback">
   <b><a href="#callbackdef-createscripturlcallback">#callbackdef-createscripturlcallback</a></b><b>Referenced in:</b>
   <ul>
    <li><a href="#ref-for-callbackdef-createscripturlcallback">2.3.3. TrustedTypePolicyOptions</a>
   </ul>
  </aside>
  <aside class="dfn-panel" data-for="default-policy">
   <b><a href="#default-policy">#default-policy</a></b><b>Referenced in:</b>
   <ul>
    <li><a href="#ref-for-default-policy">3.2. Get default policy</a>
    <li><a href="#ref-for-default-policy①">4.5.1. trusted-types directive</a>
    <li><a href="#ref-for-default-policy②">4.5.1.1. trusted-types Pre-Navigation check</a>
    <li><a href="#ref-for-default-policy③">4.5.5.1. 'trusted-script' support for eval</a> <a href="#ref-for-default-policy④">(2)</a>
    <li><a href="#ref-for-default-policy⑤">6.1. Vendor-specific Extensions and Addons</a>
   </ul>
  </aside>
  <aside class="dfn-panel" data-for="enforcement">
   <b><a href="#enforcement">#enforcement</a></b><b>Referenced in:</b>
   <ul>
    <li><a href="#ref-for-enforcement">1.3. Use cases</a>
    <li><a href="#ref-for-enforcement①">2.3. Policies</a> <a href="#ref-for-enforcement②">(2)</a>
    <li><a href="#ref-for-enforcement③">2.3.4. Default policy</a>
    <li><a href="#ref-for-enforcement④">3.4. Get Trusted Type compliant string</a>
   </ul>
  </aside>
  <aside class="dfn-panel" data-for="extendedattrdef-trustedtypes">
   <b><a href="#extendedattrdef-trustedtypes">#extendedattrdef-trustedtypes</a></b><b>Referenced in:</b>
   <ul>
    <li><a href="#ref-for-extendedattrdef-trustedtypes">2.3.1. TrustedTypePolicyFactory</a> <a href="#ref-for-extendedattrdef-trustedtypes①">(2)</a> <a href="#ref-for-extendedattrdef-trustedtypes②">(3)</a> <a href="#ref-for-extendedattrdef-trustedtypes③">(4)</a>
    <li><a href="#ref-for-extendedattrdef-trustedtypes④">2.4.2. TrustedTypes extended attribute</a> <a href="#ref-for-extendedattrdef-trustedtypes⑤">(2)</a> <a href="#ref-for-extendedattrdef-trustedtypes⑥">(3)</a>
    <li><a href="#ref-for-extendedattrdef-trustedtypes⑦">4.1.2. Extensions to the Document interface</a> <a href="#ref-for-extendedattrdef-trustedtypes⑧">(2)</a>
    <li><a href="#ref-for-extendedattrdef-trustedtypes⑨">4.1.3. Enforcement in element attributes</a> <a href="#ref-for-extendedattrdef-trustedtypes①⓪">(2)</a> <a href="#ref-for-extendedattrdef-trustedtypes①①">(3)</a> <a href="#ref-for-extendedattrdef-trustedtypes①②">(4)</a> <a href="#ref-for-extendedattrdef-trustedtypes①③">(5)</a> <a href="#ref-for-extendedattrdef-trustedtypes①④">(6)</a>
    <li><a href="#ref-for-extendedattrdef-trustedtypes①⑤">4.1.4. Enforcement for script text contents</a> <a href="#ref-for-extendedattrdef-trustedtypes①⑥">(2)</a> <a href="#ref-for-extendedattrdef-trustedtypes①⑦">(3)</a>
    <li><a href="#ref-for-extendedattrdef-trustedtypes①⑧">4.2. Integration with SVG</a>
    <li><a href="#ref-for-extendedattrdef-trustedtypes①⑨">4.4. Integration with DOM Parsing</a> <a href="#ref-for-extendedattrdef-trustedtypes②⓪">(2)</a> <a href="#ref-for-extendedattrdef-trustedtypes②①">(3)</a> <a href="#ref-for-extendedattrdef-trustedtypes②②">(4)</a> <a href="#ref-for-extendedattrdef-trustedtypes②③">(5)</a>
   </ul>
  </aside>
  <aside class="dfn-panel" data-for="abstract-opdef-create-a-trusted-type-policy">
   <b><a href="#abstract-opdef-create-a-trusted-type-policy">#abstract-opdef-create-a-trusted-type-policy</a></b><b>Referenced in:</b>
   <ul>
    <li><a href="#ref-for-abstract-opdef-create-a-trusted-type-policy">2.3.1. TrustedTypePolicyFactory</a>
   </ul>
  </aside>
  <aside class="dfn-panel" data-for="abstract-opdef-get-default-policy">
   <b><a href="#abstract-opdef-get-default-policy">#abstract-opdef-get-default-policy</a></b><b>Referenced in:</b>
   <ul>
    <li><a href="#ref-for-abstract-opdef-get-default-policy">3.5. Process value with a default policy</a>
    <li><a href="#ref-for-abstract-opdef-get-default-policy①">4.5.1.1. trusted-types Pre-Navigation check</a>
   </ul>
  </aside>
  <aside class="dfn-panel" data-for="abstract-opdef-create-a-trusted-type">
   <b><a href="#abstract-opdef-create-a-trusted-type">#abstract-opdef-create-a-trusted-type</a></b><b>Referenced in:</b>
   <ul>
    <li><a href="#ref-for-abstract-opdef-create-a-trusted-type">2.3.2. TrustedTypePolicy</a> <a href="#ref-for-abstract-opdef-create-a-trusted-type①">(2)</a> <a href="#ref-for-abstract-opdef-create-a-trusted-type②">(3)</a>
    <li><a href="#ref-for-abstract-opdef-create-a-trusted-type③">3.5. Process value with a default policy</a>
    <li><a href="#ref-for-abstract-opdef-create-a-trusted-type④">4.5.1.1. trusted-types Pre-Navigation check</a>
   </ul>
  </aside>
  <aside class="dfn-panel" data-for="abstract-opdef-get-trusted-type-compliant-string">
   <b><a href="#abstract-opdef-get-trusted-type-compliant-string">#abstract-opdef-get-trusted-type-compliant-string</a></b><b>Referenced in:</b>
   <ul>
    <li><a href="#ref-for-abstract-opdef-get-trusted-type-compliant-string">2.4.2. TrustedTypes extended attribute</a> <a href="#ref-for-abstract-opdef-get-trusted-type-compliant-string①">(2)</a>
    <li><a href="#ref-for-abstract-opdef-get-trusted-type-compliant-string②">3.3. Create a Trusted Type</a>
    <li><a href="#ref-for-abstract-opdef-get-trusted-type-compliant-string③">4.1.4. Enforcement for script text contents</a>
    <li><a href="#ref-for-abstract-opdef-get-trusted-type-compliant-string④">4.1.5. Enforcement in timer functions</a>
    <li><a href="#ref-for-abstract-opdef-get-trusted-type-compliant-string⑤">4.1.6. Enforcement in event handler content attributes</a>
    <li><a href="#ref-for-abstract-opdef-get-trusted-type-compliant-string⑥">4.2. Integration with SVG</a>
    <li><a href="#ref-for-abstract-opdef-get-trusted-type-compliant-string⑦">4.5.5.1. 'trusted-script' support for eval</a> <a href="#ref-for-abstract-opdef-get-trusted-type-compliant-string⑧">(2)</a> <a href="#ref-for-abstract-opdef-get-trusted-type-compliant-string⑨">(3)</a>
    <li><a href="#ref-for-abstract-opdef-get-trusted-type-compliant-string①⓪">4.5.6. IsSourceExempt Algorithm</a>
   </ul>
  </aside>
  <aside class="dfn-panel" data-for="abstract-opdef-process-value-with-a-default-policy">
   <b><a href="#abstract-opdef-process-value-with-a-default-policy">#abstract-opdef-process-value-with-a-default-policy</a></b><b>Referenced in:</b>
   <ul>
    <li><a href="#ref-for-abstract-opdef-process-value-with-a-default-policy">3.4. Get Trusted Type compliant string</a>
   </ul>
  </aside>
  <aside class="dfn-panel" data-for="typedefdef-htmlstring">
   <b><a href="#typedefdef-htmlstring">#typedefdef-htmlstring</a></b><b>Referenced in:</b>
   <ul>
    <li><a href="#ref-for-typedefdef-htmlstring">4.1.2. Extensions to the Document interface</a> <a href="#ref-for-typedefdef-htmlstring①">(2)</a>
    <li><a href="#ref-for-typedefdef-htmlstring②">4.1.3. Enforcement in element attributes</a>
    <li><a href="#ref-for-typedefdef-htmlstring③">4.4. Integration with DOM Parsing</a> <a href="#ref-for-typedefdef-htmlstring④">(2)</a> <a href="#ref-for-typedefdef-htmlstring⑤">(3)</a>
   </ul>
  </aside>
  <aside class="dfn-panel" data-for="typedefdef-scriptstring">
   <b><a href="#typedefdef-scriptstring">#typedefdef-scriptstring</a></b><b>Referenced in:</b>
   <ul>
    <li><a href="#ref-for-typedefdef-scriptstring">4.1.3. Enforcement in element attributes</a>
    <li><a href="#ref-for-typedefdef-scriptstring①">4.1.4. Enforcement for script text contents</a> <a href="#ref-for-typedefdef-scriptstring②">(2)</a>
    <li><a href="#ref-for-typedefdef-scriptstring③">4.1.5. Enforcement in timer functions</a>
   </ul>
  </aside>
  <aside class="dfn-panel" data-for="typedefdef-scripturlstring">
   <b><a href="#typedefdef-scripturlstring">#typedefdef-scripturlstring</a></b><b>Referenced in:</b>
   <ul>
    <li><a href="#ref-for-typedefdef-scripturlstring">4.1.3. Enforcement in element attributes</a> <a href="#ref-for-typedefdef-scripturlstring①">(2)</a> <a href="#ref-for-typedefdef-scripturlstring②">(3)</a>
    <li><a href="#ref-for-typedefdef-scripturlstring③">4.2. Integration with SVG</a>
   </ul>
  </aside>
  <aside class="dfn-panel" data-for="typedefdef-trustedtype">
   <b><a href="#typedefdef-trustedtype">#typedefdef-trustedtype</a></b><b>Referenced in:</b>
   <ul>
    <li><a href="#ref-for-typedefdef-trustedtype">3.4. Get Trusted Type compliant string</a> <a href="#ref-for-typedefdef-trustedtype①">(2)</a>
    <li><a href="#ref-for-typedefdef-trustedtype②">3.5. Process value with a default policy</a> <a href="#ref-for-typedefdef-trustedtype③">(2)</a>
    <li><a href="#ref-for-typedefdef-trustedtype④">4.1.5. Enforcement in timer functions</a>
   </ul>
  </aside>
  <aside class="dfn-panel" data-for="typedefdef-htmlstringdefaultsempty">
   <b><a href="#typedefdef-htmlstringdefaultsempty">#typedefdef-htmlstringdefaultsempty</a></b><b>Referenced in:</b>
   <ul>
    <li><a href="#ref-for-typedefdef-htmlstringdefaultsempty">4. Integrations</a>
    <li><a href="#ref-for-typedefdef-htmlstringdefaultsempty①">4.4. Integration with DOM Parsing</a> <a href="#ref-for-typedefdef-htmlstringdefaultsempty②">(2)</a>
   </ul>
  </aside>
  <aside class="dfn-panel" data-for="window-trusted-type-policy-factory">
   <b><a href="#window-trusted-type-policy-factory">#window-trusted-type-policy-factory</a></b><b>Referenced in:</b>
   <ul>
    <li><a href="#ref-for-window-trusted-type-policy-factory">2.4.2. TrustedTypes extended attribute</a> <a href="#ref-for-window-trusted-type-policy-factory①">(2)</a>
    <li><a href="#ref-for-window-trusted-type-policy-factory②">3.5. Process value with a default policy</a>
    <li><a href="#ref-for-window-trusted-type-policy-factory③">4.5.1.1. trusted-types Pre-Navigation check</a>
   </ul>
  </aside>
  <aside class="dfn-panel" data-for="dom-window-trustedtypes">
   <b><a href="#dom-window-trustedtypes">#dom-window-trustedtypes</a></b><b>Referenced in:</b>
   <ul>
    <li><a href="#ref-for-dom-window-trustedtypes">2.4. Enforcement</a>
    <li><a href="#ref-for-dom-window-trustedtypes①">4.1.1. Extensions to the Window interface</a>
   </ul>
  </aside>
  <aside class="dfn-panel" data-for="dom-htmlscriptelement-src">
   <b><a href="#dom-htmlscriptelement-src">#dom-htmlscriptelement-src</a></b><b>Referenced in:</b>
   <ul>
    <li><a href="#ref-for-dom-htmlscriptelement-src">2.1. Injection sinks</a>
   </ul>
  </aside>
  <aside class="dfn-panel" data-for="dom-htmlscriptelement-text">
   <b><a href="#dom-htmlscriptelement-text">#dom-htmlscriptelement-text</a></b><b>Referenced in:</b>
   <ul>
    <li><a href="#ref-for-dom-htmlscriptelement-text">2.1. Injection sinks</a>
   </ul>
  </aside>
  <aside class="dfn-panel" data-for="typedefdef-trustedtimerhandler">
   <b><a href="#typedefdef-trustedtimerhandler">#typedefdef-trustedtimerhandler</a></b><b>Referenced in:</b>
   <ul>
    <li><a href="#ref-for-typedefdef-trustedtimerhandler">4.1.5. Enforcement in timer functions</a> <a href="#ref-for-typedefdef-trustedtimerhandler①">(2)</a>
   </ul>
  </aside>
  <aside class="dfn-panel" data-for="abstract-opdef-insert-text-node-validation-steps">
   <b><a href="#abstract-opdef-insert-text-node-validation-steps">#abstract-opdef-insert-text-node-validation-steps</a></b><b>Referenced in:</b>
   <ul>
    <li><a href="#ref-for-abstract-opdef-insert-text-node-validation-steps">4.1.4. Enforcement for script text contents</a>
    <li><a href="#ref-for-abstract-opdef-insert-text-node-validation-steps①">4.2. Integration with SVG</a>
    <li><a href="#ref-for-abstract-opdef-insert-text-node-validation-steps②">4.3.1. Text node validation steps</a>
   </ul>
  </aside>
  <aside class="dfn-panel" data-for="dom-domparser-parsefromstring">
   <b><a href="#dom-domparser-parsefromstring">#dom-domparser-parsefromstring</a></b><b>Referenced in:</b>
   <ul>
    <li><a href="#ref-for-dom-domparser-parsefromstring">2.1. Injection sinks</a>
   </ul>
  </aside>
  <aside class="dfn-panel" data-for="trusted-types-directive">
   <b><a href="#trusted-types-directive">#trusted-types-directive</a></b><b>Referenced in:</b>
   <ul>
    <li><a href="#ref-for-trusted-types-directive">2.3.1. TrustedTypePolicyFactory</a>
    <li><a href="#ref-for-trusted-types-directive①">2.4.1. Content Security Policy</a>
   </ul>
  </aside>
  <aside class="dfn-panel" data-for="serialized-tt-configuration">
   <b><a href="#serialized-tt-configuration">#serialized-tt-configuration</a></b><b>Referenced in:</b>
   <ul>
    <li><a href="#ref-for-serialized-tt-configuration">4.5.1. trusted-types directive</a>
   </ul>
  </aside>
  <aside class="dfn-panel" data-for="tt-expression">
   <b><a href="#tt-expression">#tt-expression</a></b><b>Referenced in:</b>
   <ul>
    <li><a href="#ref-for-tt-expression">4.5.1. trusted-types directive</a> <a href="#ref-for-tt-expression①">(2)</a>
    <li><a href="#ref-for-tt-expression②">4.5.3. Should Trusted Type policy creation be blocked by Content Security Policy?</a>
   </ul>
  </aside>
  <aside class="dfn-panel" data-for="tt-policy-name">
   <b><a href="#tt-policy-name">#tt-policy-name</a></b><b>Referenced in:</b>
   <ul>
    <li><a href="#ref-for-tt-policy-name">4.5.1. trusted-types directive</a>
    <li><a href="#ref-for-tt-policy-name①">4.5.3. Should Trusted Type policy creation be blocked by Content Security Policy?</a>
   </ul>
  </aside>
  <aside class="dfn-panel" data-for="abstract-opdef-should-sink-type-mismatch-violation-be-blocked-by-content-security-policy">
   <b><a href="#abstract-opdef-should-sink-type-mismatch-violation-be-blocked-by-content-security-policy">#abstract-opdef-should-sink-type-mismatch-violation-be-blocked-by-content-security-policy</a></b><b>Referenced in:</b>
   <ul>
    <li><a href="#ref-for-abstract-opdef-should-sink-type-mismatch-violation-be-blocked-by-content-security-policy">3.4. Get Trusted Type compliant string</a>
   </ul>
  </aside>
  <aside class="dfn-panel" data-for="abstract-opdef-should-trusted-type-policy-creation-be-blocked-by-content-security-policy">
   <b><a href="#abstract-opdef-should-trusted-type-policy-creation-be-blocked-by-content-security-policy">#abstract-opdef-should-trusted-type-policy-creation-be-blocked-by-content-security-policy</a></b><b>Referenced in:</b>
   <ul>
    <li><a href="#ref-for-abstract-opdef-should-trusted-type-policy-creation-be-blocked-by-content-security-policy">3.1. Create a Trusted Type Policy</a>
   </ul>
  </aside>
  <aside class="dfn-panel" data-for="grammardef-trusted-script">
   <b><a href="#grammardef-trusted-script">#grammardef-trusted-script</a></b><b>Referenced in:</b>
   <ul>
    <li><a href="#ref-for-grammardef-trusted-script">4.5.5.1. 'trusted-script' support for eval</a>
    <li><a href="#ref-for-grammardef-trusted-script①">4.5.5.2. 'trusted-script' support for javascript: URLs</a>
   </ul>
  </aside>
  <aside class="dfn-panel" data-for="abstract-opdef-issourceexempt">
   <b><a href="#abstract-opdef-issourceexempt">#abstract-opdef-issourceexempt</a></b><b>Referenced in:</b>
   <ul>
    <li><a href="#ref-for-abstract-opdef-issourceexempt">4.5.5.1. 'trusted-script' support for eval</a>
    <li><a href="#ref-for-abstract-opdef-issourceexempt①">4.5.5.2. 'trusted-script' support for javascript: URLs</a>
   </ul>
  </aside>
<script>/* script-dfn-panel */

document.body.addEventListener("click", function(e) {
    var queryAll = function(sel) { return [].slice.call(document.querySelectorAll(sel)); }
    // Find the dfn element or panel, if any, that was clicked on.
    var el = e.target;
    var target;
    var hitALink = false;
    while(el.parentElement) {
        if(el.tagName == "A") {
            // Clicking on a link in a <dfn> shouldn't summon the panel
            hitALink = true;
        }
        if(el.classList.contains("dfn-paneled")) {
            target = "dfn";
            break;
        }
        if(el.classList.contains("dfn-panel")) {
            target = "dfn-panel";
            break;
        }
        el = el.parentElement;
    }
    if(target != "dfn-panel") {
        // Turn off any currently "on" or "activated" panels.
        queryAll(".dfn-panel.on, .dfn-panel.activated").forEach(function(el){
            el.classList.remove("on");
            el.classList.remove("activated");
        });
    }
    if(target == "dfn" && !hitALink) {
        // open the panel
        var dfnPanel = document.querySelector(".dfn-panel[data-for='" + el.id + "']");
        if(dfnPanel) {
            dfnPanel.classList.add("on");
            var rect = el.getBoundingClientRect();
            dfnPanel.style.left = window.scrollX + rect.right + 5 + "px";
            dfnPanel.style.top = window.scrollY + rect.top + "px";
            var panelRect = dfnPanel.getBoundingClientRect();
            var panelWidth = panelRect.right - panelRect.left;
            if(panelRect.right > document.body.scrollWidth && (rect.left - (panelWidth + 5)) > 0) {
                // Reposition, because the panel is overflowing
                dfnPanel.style.left = window.scrollX + rect.left - (panelWidth + 5) + "px";
            }
        } else {
            console.log("Couldn't find .dfn-panel[data-for='" + el.id + "']");
        }
    } else if(target == "dfn-panel") {
        // Switch it to "activated" state, which pins it.
        el.classList.add("activated");
        el.style.left = null;
        el.style.top = null;
    }

});
</script><|MERGE_RESOLUTION|>--- conflicted
+++ resolved
@@ -1213,11 +1213,7 @@
 	}
 </style>
   <link href="https://www.w3.org/StyleSheets/TR/2016/cg-draft" rel="stylesheet">
-<<<<<<< HEAD
-  <meta content="Bikeshed version f7860c06eaec18afc415bf3f4a7b90aee58ca680" name="generator">
-=======
-  <meta content="Bikeshed version cdc21b1ba6c6fc1fc48b20d35014ddc2c330229a" name="generator">
->>>>>>> 84565d06
+  <meta content="Bikeshed version cb5a17652cb33dffd20b8b6a876bb811c1f749a9" name="generator">
   <link href="https://wicg.github.io/trusted-types/dist/spec/" rel="canonical">
 <style>/* style-md-lists */
 
@@ -1465,11 +1461,7 @@
   <div class="head">
    <p data-fill-with="logo"></p>
    <h1 class="p-name no-ref" id="title">Trusted Types</h1>
-<<<<<<< HEAD
-   <h2 class="no-num no-toc no-ref heading settled" id="subtitle"><span class="content">Draft Community Group Report, <time class="dt-updated" datetime="2019-09-04">4 September 2019</time></span></h2>
-=======
-   <h2 class="no-num no-toc no-ref heading settled" id="subtitle"><span class="content">Draft Community Group Report, <time class="dt-updated" datetime="2019-09-06">6 September 2019</time></span></h2>
->>>>>>> 84565d06
+   <h2 class="no-num no-toc no-ref heading settled" id="subtitle"><span class="content">Draft Community Group Report, <time class="dt-updated" datetime="2019-09-12">12 September 2019</time></span></h2>
    <div data-fill-with="spec-metadata">
     <dl>
      <dt>This version:
