--- conflicted
+++ resolved
@@ -1,22 +1,3 @@
-<<<<<<< HEAD
-Error running preprocessor, returned code: 2.
-[1;96mWARNING:[0m Example needs ID:
-&lt;div class="example">
-        &lt;p>This is an example of an informative example.&lt;/p>
-    &lt;/div>
-[1;96mWARNING:[0m You should manually provide IDs for your headings:
-  &lt;h5 line-number="1108" class="heading" data-level="4.2.3.2" id="setting-slot-values">&lt;span class="content">Setting slot values&lt;/span>&lt;/h5>
-  &lt;h5 line-number="1131" class="heading" data-level="4.2.3.3" id="slot-value-verification">&lt;span class="content">Slot value verification&lt;/span>&lt;/h5>
-  &lt;h5 line-number="1092" class="heading" data-level="4.2.3.1" id="slots-with-trusted-values">&lt;span class="content">Slots with trusted values&lt;/span>&lt;/h5>
-[1;96mWARNING:[0m The following &lt;var>s were only used once in the document:
-  'namespace'
-  'newValue'
-  'navigation type'
-  'isExempt'
-If these are not typos, please add an ignore='' attribute to the &lt;var>.
-[1;31mFATAL ERROR:[0m The [Constructor] extended attribute (on DOMParser) is deprecated, please switch to a constructor() method.
-[7;31m ✘ [0m Did not generate, due to fatal errors
-=======
 <!doctype html><html lang="en">
  <head>
   <meta content="text/html; charset=utf-8" http-equiv="Content-Type">
@@ -5117,5 +5098,4 @@
     }
 
 });
-</script>
->>>>>>> 0b900ae9
+</script>