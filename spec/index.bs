--- conflicted
+++ resolved
@@ -123,41 +123,8 @@
     libraries that perform auxiliary tasks (e.g. analytics, performance
     monitoring). To ensure that none of these components introduce DOM
     XSS vulnerabilities, author defines a Trusted Type policy in the
-<<<<<<< HEAD
     templating library and enables the enforcement for the [=DOM XSS injection sinks=].
 
-*   An existing web application interacts with the DOM mostly using XSS-safe
-    patterns (i.e. without using [=DOM XSS injection sinks=]). In a few places,
-    however, it resorts to using risky patterns like loading additional script using
-    JSONP, calling into `innerHTML` or `eval`.
-
-    Review finds that those places do not cause XSS (e.g. because
-    user-controlled data is not part of the input to those sinks), but it's
-    hard to migrate the application off using these patterns.
-
-    As such, CSP cannot be enforced on this application (without resorting to
-    an unsafe version using `'unsafe-eval' 'unsafe-inline'`). Additionally,
-    it's possible some codebase with DOM XSS flaws was not included in a review,
-    or will be introduced in the future.
-
-    To address this risk, the author converts the reviewed parts to using
-    Trusted Types, and enables Trusted Type [=enforcement=]. Addditional places
-    using the injection sinks, should they exist in the future, are correctly
-    blocked and reported.
-
-*   A security team is tasked with assuring that the client-side heavy
-    application code does not contain XSS vulnerabilities. Since the server side
-    code is homogeneous (it's moslty an API backend), and the application
-    enforces Trusted Types, the review only focuses on the Trusted Type
-    [=policies=] and their rules. Later on the reviewed policy names are
-    allowed in the 'trusted-types' CSP directive, safe for the developers to
-    use.
-
-    Any additonal code, including the code of often-changing dependencies,
-    can be excluded from the review, unless it creates a Trusted Type policy.
-    Without it, the code cannot cause a DOM XSS.
-=======
-    templating policy and enables enforcement for the DOM sinks.
 *   A large team maintains a complex client-side application.
     They create a number of Trusted Types policies so that
     *   A strict auto-escaping template system can
@@ -190,7 +157,37 @@
     crafts the [=Trusted-Types HTTP Response Header=] and provides the
     safe abstractions, and ignore the bulk of client-side application
     code.
->>>>>>> daffb3e8
+
+*   An existing web application interacts with the DOM mostly using XSS-safe
+    patterns (i.e. without using [=DOM XSS injection sinks=]). In a few places,
+    however, it resorts to using risky patterns like loading additional script using
+    JSONP, calling into `innerHTML` or `eval`.
+
+    Review finds that those places do not cause XSS (e.g. because
+    user-controlled data is not part of the input to those sinks), but it's
+    hard to migrate the application off using these patterns.
+
+    As such, CSP cannot be enforced on this application (without resorting to
+    an unsafe version using `'unsafe-eval' 'unsafe-inline'`). Additionally,
+    it's possible some codebase with DOM XSS flaws was not included in a review,
+    or will be introduced in the future.
+
+    To address this risk, the author converts the reviewed parts to using
+    Trusted Types, and enables Trusted Type [=enforcement=]. Addditional places
+    using the injection sinks, should they exist in the future, are correctly
+    blocked and reported.
+
+*   A security team is tasked with assuring that the client-side heavy
+    application code does not contain XSS vulnerabilities. Since the server side
+    code is homogeneous (it's moslty an API backend), and the application
+    enforces Trusted Types, the review only focuses on the Trusted Type
+    [=policies=] and their rules. Later on the reviewed policy names are
+    allowed in the 'trusted-types' CSP directive, safe for the developers to
+    use.
+
+    Any additonal code, including the code of often-changing dependencies,
+    can be excluded from the review, unless it creates a Trusted Type policy.
+    Without it, the code cannot cause a DOM XSS.
 
 # Framework # {#framework}
 
@@ -215,7 +212,6 @@
 supplied by the attacker is definitely a security vulnerability - but
 it's not easy to distinguish one from the other.
 
-<<<<<<< HEAD
 This document organizes the injection sinks into groups, based on the
 capabilities that sinks in a given group have. [=Enforcement=] for groups is controlled via <a>trusted-types-sink-group</a> values.
 
@@ -233,16 +229,6 @@
   * Functions that parse & insert HTML strings into the document like
     [[DOM-Parsing#widl-Element-innerHTML|Element.innerHTML]],
     [[DOM-Parsing#widl-Element-outerHTML|Element.outerHTML]] setter, or {{Document/write|Document.write}}.
-=======
-  * Functions that parse & insert HTML strings into the document like
-    [[DOM-Parsing#widl-Element-innerHTML|Element.innerHTML]] setter
-  * Setters for {{Element}} attributes that accept a URL of the code to load
-    like {{HTMLScriptElement/src!!attribute|HTMLScriptElement.src}}
-  * Setters for {{Element}} attributes that accept a code to execute like
-    {{HTMLScriptElement/text!!attribute|HTMLScriptElement.text}}
-  * Functions that execute code directly like `eval`.
-  * Functions that accept URLs with `javascript:` scheme
->>>>>>> daffb3e8
   * Functions that create a new same-origin {{Document}} with caller-controlled
     markup like {{DOMParser/parseFromString()}},
 
